--- conflicted
+++ resolved
@@ -1,16 +1,14 @@
 use axum::{
+    routing::{get, post},
     routing::{get, post},
     Router,
     Json,
-<<<<<<< HEAD
     http::StatusCode,
     extract::Path,
-=======
-    http::StatusCode
->>>>>>> bf3491b2
 };
 use serde::{Deserialize, Serialize};
 use std::net::SocketAddr;
+use reqwest::Client;
 use reqwest::Client;
 
 #[derive(Serialize, Deserialize)]
@@ -43,13 +41,10 @@
     keys: Vec<String>,
     #[serde(rename = "data")]
     data: Vec<String>,
-<<<<<<< HEAD
     #[serde(rename = "block_number")]
     block_number: u64,
     #[serde(rename = "transaction_hash")]
     transaction_hash: String,
-=======
->>>>>>> bf3491b2
 }
 
 #[derive(Serialize, Deserialize, Debug)]
@@ -62,17 +57,10 @@
 }
 
 #[derive(Serialize, Deserialize, Debug)]
-<<<<<<< HEAD
 struct StarknetRpcResponse<T> {
     jsonrpc: String,
     id: u32,
     result: T,
-=======
-struct StarknetRpcResponse {
-    jsonrpc: String,
-    id: u32,
-    result: StarknetEventsResult,
->>>>>>> bf3491b2
 }
 
 #[derive(Serialize, Deserialize, Debug)]
@@ -82,7 +70,6 @@
     error: serde_json::Value,
 }
 
-<<<<<<< HEAD
 // ABI and Event structures
 #[derive(Serialize, Deserialize, Debug)]
 struct ContractAbi {
@@ -117,8 +104,6 @@
     transaction_hash: String,
 }
 
-=======
->>>>>>> bf3491b2
 async fn root_handler() -> Json<MockResponse> {
     Json(MockResponse {
         status: "ok".to_string(),
@@ -126,7 +111,6 @@
     })
 }
 
-<<<<<<< HEAD
 async fn get_contract_abi_handler(Path(contract_address): Path<String>) -> Result<String, StatusCode> {
     let rpc_url = "https://starknet-mainnet.public.blastapi.io";
     
@@ -166,8 +150,6 @@
     }
 }
 
-=======
->>>>>>> bf3491b2
 async fn test_json_handler() -> Json<serde_json::Value> {
     Json(serde_json::json!({
         "message": "Test endpoint working",
@@ -183,23 +165,14 @@
         (req.address, req.chunk_size)
     } else {
         // Use default values if no JSON body provided
-<<<<<<< HEAD
         let address = "0x04718f5a0fc34cc1af16a1cdee98ffb20c31f5cd61d6ab07201858f4287c938d"; // STRK contract
-=======
-        let address = "0x049d36570d4e46f48e99674bd3fcc84644ddd6b96f7c741b1562b82f9e004dc7"; // USDC contract
->>>>>>> bf3491b2
         let chunk_size = 10;
         (address.to_string(), chunk_size)
     };
     
     let rpc_url = "https://starknet-mainnet.public.blastapi.io";
     
-<<<<<<< HEAD
     // Get events from Starknet RPC
-=======
-    // According to Starknet RPC spec, the method should be "starknet_getEvents"
-    // but let's try the correct parameter format
->>>>>>> bf3491b2
     let rpc_request = serde_json::json!({
         "jsonrpc": "2.0",
         "method": "starknet_getEvents",
@@ -225,13 +198,9 @@
             if status.is_success() {
                 match response.json::<serde_json::Value>().await {
                     Ok(json_response) => {
-<<<<<<< HEAD
                         // Try to decode events using ABI
                         let decoded_response = decode_events_with_abi(&json_response, &address).await;
                         Ok(decoded_response)
-=======
-                        Ok(serde_json::to_string_pretty(&json_response).unwrap())
->>>>>>> bf3491b2
                     }
                     Err(e) => {
                         Ok(format!("Error: Failed to parse response - {}", e))
@@ -248,7 +217,6 @@
     }
 }
 
-<<<<<<< HEAD
 async fn decode_events_with_abi(response: &serde_json::Value, contract_address: &str) -> String {
     // Get the ABI for the contract
     let abi_response = get_contract_abi_handler(Path(contract_address.to_string())).await;
@@ -388,20 +356,15 @@
     ("Unknown".to_string(), Vec::new())
 }
 
-=======
->>>>>>> bf3491b2
 #[tokio::main]
 async fn main() {
+    // Build our application with routes
     // Build our application with routes
     let app = Router::new()
         .route("/", get(root_handler))
         .route("/test", get(test_json_handler))
-<<<<<<< HEAD
         .route("/fetch-events", post(fetch_starknet_events_handler))
         .route("/get-abi/:contract_address", get(get_contract_abi_handler));
-=======
-        .route("/fetch-events", post(fetch_starknet_events_handler));
->>>>>>> bf3491b2
 
     // Run it
     let addr = SocketAddr::from(([127, 0, 0, 1], 3000));
