use sqlx::{SqlitePool, Row, sqlite::SqliteConnectOptions};
use chrono::{DateTime, Utc};
use std::str::FromStr;

#[derive(Debug, Clone)]
pub struct EventRecord {
    pub id: String,
    pub contract_address: String,
    pub event_type: String,
    pub block_number: u64,
    pub transaction_hash: String,
    pub log_index: i32,
    pub timestamp: DateTime<Utc>,
    pub decoded_data: Option<String>,
    pub raw_data: String,
    pub raw_keys: String,
}

#[derive(Debug, Clone)]
pub struct IndexerState {
    #[allow(dead_code)]
    pub id: i32,
    #[allow(dead_code)] 
    pub contract_address: String,
    pub last_synced_block: u64,
    pub updated_at: DateTime<Utc>,
}

#[derive(Debug, Clone)]
pub struct DeploymentRecord {
    pub id: String,
    pub name: String,
    pub description: Option<String>,
    pub database_url: String,
    pub contract_address: Option<String>, // Legacy field - kept for backward compatibility
    pub network: String,
    pub status: String, // "active", "inactive", "error"
    pub created_at: DateTime<Utc>,
    pub updated_at: DateTime<Utc>,
    pub metadata: Option<String>, // JSON metadata
}

#[derive(Debug, Clone)]
<<<<<<< HEAD
pub struct DeploymentContract {
    pub id: String,
    pub deployment_id: String,
    pub contract_address: String,
    pub name: Option<String>,
    pub description: Option<String>,
    pub start_block: Option<u64>,
    pub status: String, // "active", "inactive", "error"
    pub created_at: DateTime<Utc>,
    pub updated_at: DateTime<Utc>,
    pub metadata: Option<String>, // JSON metadata for contract-specific config
=======
pub struct ApiCallRecord {
    pub id: String,
    pub deployment_id: Option<String>,
    pub user_id: Option<String>,
    pub endpoint: String,
    pub method: String,
    pub timestamp: DateTime<Utc>,
    pub duration_ms: Option<i64>,
    pub status_code: Option<i32>,
    pub metadata: Option<String>,
}

#[derive(Debug, Clone)]
pub struct ContractQueryRecord {
    pub id: String,
    pub api_call_id: String,
    pub contract_address: String,
    pub query_type: String,
    pub timestamp: DateTime<Utc>,
    pub cost_usdc: f64,
}

#[derive(Debug, Clone)]
pub struct ApiKeyRecord {
    pub id: String,
    pub deployment_id: String,
    pub key_hash: String, // Hashed version of the API key for storage
    pub name: String,
    pub description: Option<String>,
    pub permissions: String, // JSON string of allowed operations
    pub is_active: bool,
    pub last_used: Option<DateTime<Utc>>,
    pub created_at: DateTime<Utc>,
    pub expires_at: Option<DateTime<Utc>>,
}

#[derive(Debug, Clone)]
pub struct CpuPricingTier {
    pub id: String,
    pub name: String,
    pub cpu_units_per_request: i32,
    pub price_per_cpu_unit_usdc: f64,
    pub minimum_charge_usdc: f64,
    pub is_active: bool,
    pub created_at: DateTime<Utc>,
    pub updated_at: DateTime<Utc>,
}

#[derive(Debug, Clone)]
pub struct CpuUsageRecord {
    pub id: String,
    pub api_call_id: String,
    pub cpu_units_used: i32,
    pub cpu_time_ms: i32,
    pub memory_usage_mb: f64,
    pub cost_usdc: f64,
    pub timestamp: DateTime<Utc>,
>>>>>>> 1cf8bfca
}

pub struct Database {
    pub pool: SqlitePool,
}

impl Database {
    pub fn normalize_address(address: &str) -> String {
        if !address.starts_with("0x") {
            return address.to_string();
        }
        
        let hex = &address[2..];
        let trimmed = hex.trim_start_matches('0');
        let hex_part = if trimmed.is_empty() { "0" } else { trimmed };
        let padded = format!("{:0>64}", hex_part);
        format!("0x{}", padded)
    }

    pub async fn new(database_url: &str) -> Result<Self, sqlx::Error> {
        // Parse the database URL and create connection options that will create the file if it doesn't exist
        let options = SqliteConnectOptions::from_str(database_url)?
            .create_if_missing(true);
        
        let pool = SqlitePool::connect_with(options).await?;
        
        // Create tables
        sqlx::query(
            r#"
            CREATE TABLE IF NOT EXISTS events (
                id TEXT PRIMARY KEY,
                contract_address TEXT NOT NULL,
                event_type TEXT NOT NULL,
                block_number INTEGER NOT NULL,
                transaction_hash TEXT NOT NULL,
                log_index INTEGER NOT NULL,
                timestamp TEXT NOT NULL,
                decoded_data TEXT,
                raw_data TEXT NOT NULL,
                raw_keys TEXT NOT NULL
            )
            "#
        ).execute(&pool).await?;

        sqlx::query(
            r#"
            CREATE TABLE IF NOT EXISTS indexer_state (
                id INTEGER PRIMARY KEY,
                contract_address TEXT UNIQUE NOT NULL,
                last_synced_block INTEGER NOT NULL,
                updated_at TEXT NOT NULL
            )
            "#
        ).execute(&pool).await?;

        sqlx::query(
            r#"
            CREATE TABLE IF NOT EXISTS deployments (
                id TEXT PRIMARY KEY,
                name TEXT NOT NULL,
                description TEXT,
                database_url TEXT NOT NULL,
                contract_address TEXT,
                network TEXT NOT NULL,
                status TEXT NOT NULL DEFAULT 'active',
                created_at TEXT NOT NULL,
                updated_at TEXT NOT NULL,
                metadata TEXT
            )
            "#
        ).execute(&pool).await?;

<<<<<<< HEAD
        sqlx::query(
            r#"
            CREATE TABLE IF NOT EXISTS deployment_contracts (
                id TEXT PRIMARY KEY,
                deployment_id TEXT NOT NULL,
                contract_address TEXT NOT NULL,
                name TEXT,
                description TEXT,
                start_block INTEGER,
                status TEXT NOT NULL DEFAULT 'active',
                created_at TEXT NOT NULL,
                updated_at TEXT NOT NULL,
                metadata TEXT,
                FOREIGN KEY (deployment_id) REFERENCES deployments (id) ON DELETE CASCADE
=======
        // API usage tracking tables
        sqlx::query(
            r#"
            CREATE TABLE IF NOT EXISTS api_calls (
                id TEXT PRIMARY KEY,
                deployment_id TEXT,
                user_id TEXT,
                endpoint TEXT NOT NULL,
                method TEXT NOT NULL,
                timestamp TEXT NOT NULL,
                duration_ms INTEGER,
                status_code INTEGER,
                metadata TEXT
            )
            "#
        ).execute(&pool).await?;

        sqlx::query(
            r#"
            CREATE TABLE IF NOT EXISTS contract_queries (
                id TEXT PRIMARY KEY,
                api_call_id TEXT NOT NULL,
                contract_address TEXT NOT NULL,
                query_type TEXT NOT NULL,
                timestamp TEXT NOT NULL,
                cost_usdc REAL NOT NULL DEFAULT 0.001,
                FOREIGN KEY (api_call_id) REFERENCES api_calls(id)
            )
            "#
        ).execute(&pool).await?;

        // API keys table for deployment authentication
        sqlx::query(
            r#"
            CREATE TABLE IF NOT EXISTS api_keys (
                id TEXT PRIMARY KEY,
                deployment_id TEXT NOT NULL,
                key_hash TEXT NOT NULL UNIQUE,
                name TEXT NOT NULL,
                description TEXT,
                permissions TEXT NOT NULL DEFAULT '{"read": true, "write": false}',
                is_active BOOLEAN NOT NULL DEFAULT 1,
                last_used TEXT,
                created_at TEXT NOT NULL,
                expires_at TEXT,
                FOREIGN KEY (deployment_id) REFERENCES deployments(id) ON DELETE CASCADE
>>>>>>> 1cf8bfca
            )
            "#
        ).execute(&pool).await?;

        // Create indexes for fast queries
        sqlx::query("CREATE INDEX IF NOT EXISTS idx_events_contract_block ON events(contract_address, block_number)")
            .execute(&pool).await?;
        
        sqlx::query("CREATE INDEX IF NOT EXISTS idx_events_type ON events(event_type)")
            .execute(&pool).await?;
        
        sqlx::query("CREATE INDEX IF NOT EXISTS idx_events_timestamp ON events(timestamp)")
            .execute(&pool).await?;
            
        // Create indexes for deployments table
        sqlx::query("CREATE INDEX IF NOT EXISTS idx_deployments_status ON deployments(status)")
            .execute(&pool).await?;
        
        sqlx::query("CREATE INDEX IF NOT EXISTS idx_deployments_network ON deployments(network)")
            .execute(&pool).await?;
        
        sqlx::query("CREATE INDEX IF NOT EXISTS idx_deployments_contract_address ON deployments(contract_address)")
            .execute(&pool).await?;
<<<<<<< HEAD
        
        // Create indexes for deployment_contracts table
        sqlx::query("CREATE INDEX IF NOT EXISTS idx_deployment_contracts_deployment_id ON deployment_contracts(deployment_id)")
            .execute(&pool).await?;
        
        sqlx::query("CREATE INDEX IF NOT EXISTS idx_deployment_contracts_contract_address ON deployment_contracts(contract_address)")
            .execute(&pool).await?;
        
        sqlx::query("CREATE INDEX IF NOT EXISTS idx_deployment_contracts_status ON deployment_contracts(status)")
=======
            
        // Create indexes for API keys table
        sqlx::query("CREATE INDEX IF NOT EXISTS idx_api_keys_deployment_id ON api_keys(deployment_id)")
            .execute(&pool).await?;
        
        sqlx::query("CREATE INDEX IF NOT EXISTS idx_api_keys_key_hash ON api_keys(key_hash)")
            .execute(&pool).await?;
        
        sqlx::query("CREATE INDEX IF NOT EXISTS idx_api_keys_active ON api_keys(is_active)")
            .execute(&pool).await?;
        
        // Create indexes for API usage tracking
        sqlx::query("CREATE INDEX IF NOT EXISTS idx_api_calls_deployment_id ON api_calls(deployment_id)")
            .execute(&pool).await?;
        
        sqlx::query("CREATE INDEX IF NOT EXISTS idx_api_calls_timestamp ON api_calls(timestamp)")
            .execute(&pool).await?;
        
        sqlx::query("CREATE INDEX IF NOT EXISTS idx_contract_queries_api_call_id ON contract_queries(api_call_id)")
            .execute(&pool).await?;
        
        sqlx::query("CREATE INDEX IF NOT EXISTS idx_contract_queries_contract_address ON contract_queries(contract_address)")
            .execute(&pool).await?;
        
        sqlx::query("CREATE INDEX IF NOT EXISTS idx_contract_queries_timestamp ON contract_queries(timestamp)")
            .execute(&pool).await?;

        // CPU pricing configuration tables
        sqlx::query(
            r#"
            CREATE TABLE IF NOT EXISTS cpu_pricing_tiers (
                id TEXT PRIMARY KEY,
                name TEXT NOT NULL,
                cpu_units_per_request INTEGER NOT NULL,
                price_per_cpu_unit_usdc REAL NOT NULL,
                minimum_charge_usdc REAL NOT NULL DEFAULT 0.001,
                is_active BOOLEAN NOT NULL DEFAULT 1,
                created_at TEXT NOT NULL,
                updated_at TEXT NOT NULL
            )
            "#
        ).execute(&pool).await?;

        sqlx::query(
            r#"
            CREATE TABLE IF NOT EXISTS cpu_usage_records (
                id TEXT PRIMARY KEY,
                api_call_id TEXT NOT NULL,
                cpu_units_used INTEGER NOT NULL,
                cpu_time_ms INTEGER NOT NULL,
                memory_usage_mb REAL NOT NULL,
                cost_usdc REAL NOT NULL,
                timestamp TEXT NOT NULL,
                FOREIGN KEY (api_call_id) REFERENCES api_calls(id)
            )
            "#
        ).execute(&pool).await?;

        // Create indexes for CPU pricing
        sqlx::query("CREATE INDEX IF NOT EXISTS idx_cpu_pricing_tiers_active ON cpu_pricing_tiers(is_active)")
            .execute(&pool).await?;
        
        sqlx::query("CREATE INDEX IF NOT EXISTS idx_cpu_usage_records_api_call_id ON cpu_usage_records(api_call_id)")
            .execute(&pool).await?;
        
        sqlx::query("CREATE INDEX IF NOT EXISTS idx_cpu_usage_records_timestamp ON cpu_usage_records(timestamp)")
>>>>>>> 1cf8bfca
            .execute(&pool).await?;

        Ok(Database { pool })
    }

    pub async fn insert_events(&self, events: &[EventRecord]) -> Result<(), sqlx::Error> {
        if events.is_empty() {
            return Ok(());
        }

        let mut tx = self.pool.begin().await?;
        
        for event in events {
            sqlx::query(
                r#"
                INSERT OR REPLACE INTO events 
                (id, contract_address, event_type, block_number, transaction_hash, log_index, timestamp, decoded_data, raw_data, raw_keys)
                VALUES (?, ?, ?, ?, ?, ?, ?, ?, ?, ?)
                "#
            )
            .bind(&event.id)
            .bind(&event.contract_address)
            .bind(&event.event_type)
            .bind(event.block_number as i64)
            .bind(&event.transaction_hash)
            .bind(event.log_index)
            .bind(event.timestamp.to_rfc3339())
            .bind(&event.decoded_data)
            .bind(&event.raw_data)
            .bind(&event.raw_keys)
            .execute(&mut *tx)
            .await?;
        }
        
        tx.commit().await?;
        Ok(())
    }

    pub async fn get_events(
        &self,
        contract_address: &str,
        event_types: Option<&[String]>,
        from_block: Option<u64>,
        to_block: Option<u64>,
        limit: i32,
        offset: i32,
    ) -> Result<Vec<EventRecord>, sqlx::Error> {
        let normalized_address = Self::normalize_address(contract_address);
        // Use a simpler approach with separate queries for different cases
        let rows = match (event_types, from_block, to_block) {
            // No filters except contract address
            (None, None, None) => {
                sqlx::query(
                    "SELECT id, contract_address, event_type, block_number, transaction_hash, log_index, timestamp, decoded_data, raw_data, raw_keys 
                     FROM events WHERE contract_address = ? 
                     ORDER BY block_number DESC, log_index DESC LIMIT ? OFFSET ?"
                )
                .bind(&normalized_address)
                .bind(limit as i64)
                .bind(offset as i64)
                .fetch_all(&self.pool)
                .await?
            }
            // Only block range filter
            (None, Some(from), Some(to)) => {
                sqlx::query(
                    "SELECT id, contract_address, event_type, block_number, transaction_hash, log_index, timestamp, decoded_data, raw_data, raw_keys 
                     FROM events WHERE contract_address = ? AND block_number >= ? AND block_number <= ? 
                     ORDER BY block_number DESC, log_index DESC LIMIT ? OFFSET ?"
                )
                .bind(&normalized_address)
                .bind(from as i64)
                .bind(to as i64)
                .bind(limit as i64)
                .bind(offset as i64)
                .fetch_all(&self.pool)
                .await?
            }
            // Only from block
            (None, Some(from), None) => {
                sqlx::query(
                    "SELECT id, contract_address, event_type, block_number, transaction_hash, log_index, timestamp, decoded_data, raw_data, raw_keys 
                     FROM events WHERE contract_address = ? AND block_number >= ? 
                     ORDER BY block_number DESC, log_index DESC LIMIT ? OFFSET ?"
                )
                .bind(&normalized_address)
                .bind(from as i64)
                .bind(limit as i64)
                .bind(offset as i64)
                .fetch_all(&self.pool)
                .await?
            }
            // Only to block
            (None, None, Some(to)) => {
                sqlx::query(
                    "SELECT id, contract_address, event_type, block_number, transaction_hash, log_index, timestamp, decoded_data, raw_data, raw_keys 
                     FROM events WHERE contract_address = ? AND block_number <= ? 
                     ORDER BY block_number DESC, log_index DESC LIMIT ? OFFSET ?"
                )
                .bind(&normalized_address)
                .bind(to as i64)
                .bind(limit as i64)
                .bind(offset as i64)
                .fetch_all(&self.pool)
                .await?
            }
            // For now, handle event type filtering in memory - we can optimize this later
            _ => {
                sqlx::query(
                    "SELECT id, contract_address, event_type, block_number, transaction_hash, log_index, timestamp, decoded_data, raw_data, raw_keys 
                     FROM events WHERE contract_address = ? 
                     ORDER BY block_number DESC, log_index DESC"
                )
                .bind(&normalized_address)
                .fetch_all(&self.pool)
                .await?
            }
        };
        
        let mut events = Vec::new();
        for row in rows.into_iter().take(limit as usize).skip(offset as usize) {
            let event_type: String = row.get("event_type");
            
            // Filter by event types if specified
            if let Some(filter_types) = event_types {
                if !filter_types.contains(&event_type) {
                    continue;
                }
            }
            
            events.push(EventRecord {
                id: row.get("id"),
                contract_address: row.get("contract_address"),
                event_type,
                block_number: row.get::<i64, _>("block_number") as u64,
                transaction_hash: row.get("transaction_hash"),
                log_index: row.get("log_index"),
                timestamp: DateTime::parse_from_rfc3339(&row.get::<String, _>("timestamp"))
                    .unwrap()
                    .with_timezone(&Utc),
                decoded_data: row.get("decoded_data"),
                raw_data: row.get("raw_data"),
                raw_keys: row.get("raw_keys"),
            });
        }
        
        Ok(events)
    }

    pub async fn get_events_with_ordering(
        &self,
        contract_address: &str,
        event_types: Option<&[String]>,
        from_block: Option<u64>,
        to_block: Option<u64>,
        limit: i32,
        offset: i32,
        order_by: Option<crate::graphql::types::EventOrderBy>,
    ) -> Result<Vec<EventRecord>, sqlx::Error> {
        let normalized_address = Self::normalize_address(contract_address);
        
        // Determine the ORDER BY clause based on the order_by parameter
        let order_clause = match order_by {
            Some(crate::graphql::types::EventOrderBy::BlockNumberDesc) | None => "ORDER BY block_number DESC, log_index DESC",
            Some(crate::graphql::types::EventOrderBy::BlockNumberAsc) => "ORDER BY block_number ASC, log_index ASC",
            Some(crate::graphql::types::EventOrderBy::TimestampDesc) => "ORDER BY timestamp DESC, log_index DESC",
            Some(crate::graphql::types::EventOrderBy::TimestampAsc) => "ORDER BY timestamp ASC, log_index ASC",
        };
        
        // Use a simpler approach with separate queries for different cases
        let rows = match (event_types, from_block, to_block) {
            // No filters except contract address
            (None, None, None) => {
                let query = format!(
                    "SELECT id, contract_address, event_type, block_number, transaction_hash, log_index, timestamp, decoded_data, raw_data, raw_keys 
                     FROM events WHERE contract_address = ? 
                     {} LIMIT ? OFFSET ?", order_clause
                );
                sqlx::query(&query)
                    .bind(&normalized_address)
                    .bind(limit as i64)
                    .bind(offset as i64)
                    .fetch_all(&self.pool)
                    .await?
            }
            // Only block range filter
            (None, Some(from), Some(to)) => {
                let query = format!(
                    "SELECT id, contract_address, event_type, block_number, transaction_hash, log_index, timestamp, decoded_data, raw_data, raw_keys 
                     FROM events WHERE contract_address = ? AND block_number >= ? AND block_number <= ? 
                     {} LIMIT ? OFFSET ?", order_clause
                );
                sqlx::query(&query)
                    .bind(&normalized_address)
                    .bind(from as i64)
                    .bind(to as i64)
                    .bind(limit as i64)
                    .bind(offset as i64)
                    .fetch_all(&self.pool)
                    .await?
            }
            // Only from block
            (None, Some(from), None) => {
                let query = format!(
                    "SELECT id, contract_address, event_type, block_number, transaction_hash, log_index, timestamp, decoded_data, raw_data, raw_keys 
                     FROM events WHERE contract_address = ? AND block_number >= ? 
                     {} LIMIT ? OFFSET ?", order_clause
                );
                sqlx::query(&query)
                    .bind(&normalized_address)
                    .bind(from as i64)
                    .bind(limit as i64)
                    .bind(offset as i64)
                    .fetch_all(&self.pool)
                    .await?
            }
            // Only to block
            (None, None, Some(to)) => {
                let query = format!(
                    "SELECT id, contract_address, event_type, block_number, transaction_hash, log_index, timestamp, decoded_data, raw_data, raw_keys 
                     FROM events WHERE contract_address = ? AND block_number <= ? 
                     {} LIMIT ? OFFSET ?", order_clause
                );
                sqlx::query(&query)
                    .bind(&normalized_address)
                    .bind(to as i64)
                    .bind(limit as i64)
                    .bind(offset as i64)
                    .fetch_all(&self.pool)
                    .await?
            }
            // For now, handle event type filtering in memory - we can optimize this later
            _ => {
                let query = format!(
                    "SELECT id, contract_address, event_type, block_number, transaction_hash, log_index, timestamp, decoded_data, raw_data, raw_keys 
                     FROM events WHERE contract_address = ? 
                     {}", order_clause
                );
                sqlx::query(&query)
                    .bind(&normalized_address)
                    .fetch_all(&self.pool)
                    .await?
            }
        };
        
        let mut events = Vec::new();
        for row in rows.into_iter().take(limit as usize).skip(offset as usize) {
            let event_type: String = row.get("event_type");
            
            // Filter by event types if specified
            if let Some(filter_types) = event_types {
                if !filter_types.contains(&event_type) {
                    continue;
                }
            }
            
            events.push(EventRecord {
                id: row.get("id"),
                contract_address: row.get("contract_address"),
                event_type,
                block_number: row.get::<i64, _>("block_number") as u64,
                transaction_hash: row.get("transaction_hash"),
                log_index: row.get("log_index"),
                timestamp: DateTime::parse_from_rfc3339(&row.get::<String, _>("timestamp"))
                    .unwrap()
                    .with_timezone(&Utc),
                decoded_data: row.get("decoded_data"),
                raw_data: row.get("raw_data"),
                raw_keys: row.get("raw_keys"),
            });
        }
        
        Ok(events)
    }

    pub async fn get_indexer_state(&self, contract_address: &str) -> Result<Option<IndexerState>, sqlx::Error> {
        let normalized_address = Self::normalize_address(contract_address);
        let row = sqlx::query(
            "SELECT id, contract_address, last_synced_block, updated_at FROM indexer_state WHERE contract_address = ?"
        )
        .bind(&normalized_address)
        .fetch_optional(&self.pool)
        .await?;

        if let Some(row) = row {
            Ok(Some(IndexerState {
                id: row.get("id"),
                contract_address: row.get("contract_address"),
                last_synced_block: row.get::<i64, _>("last_synced_block") as u64,
                updated_at: DateTime::parse_from_rfc3339(&row.get::<String, _>("updated_at"))
                    .unwrap()
                    .with_timezone(&Utc),
            }))
        } else {
            Ok(None)
        }
    }

    pub async fn update_indexer_state(&self, contract_address: &str, last_synced_block: u64) -> Result<(), sqlx::Error> {
        let normalized_address = Self::normalize_address(contract_address);
        let now = Utc::now();
        sqlx::query(
            r#"
            INSERT OR REPLACE INTO indexer_state (contract_address, last_synced_block, updated_at)
            VALUES (?, ?, ?)
            "#
        )
        .bind(&normalized_address)
        .bind(last_synced_block as i64)
        .bind(now.to_rfc3339())
        .execute(&self.pool)
        .await?;
        
        Ok(())
    }

    pub async fn count_events(&self, contract_address: &str, event_types: Option<&[String]>) -> Result<i64, sqlx::Error> {
        let normalized_address = Self::normalize_address(contract_address);
        match event_types {
            None => {
                let count: i64 = sqlx::query_scalar("SELECT COUNT(*) FROM events WHERE contract_address = ?")
                    .bind(&normalized_address)
                    .fetch_one(&self.pool)
                    .await?;
                Ok(count)
            }
            Some(types) if types.is_empty() => {
                let count: i64 = sqlx::query_scalar("SELECT COUNT(*) FROM events WHERE contract_address = ?")
                    .bind(&normalized_address)
                    .fetch_one(&self.pool)
                    .await?;
                Ok(count)
            }
            Some(types) => {
                // For now, use a simple approach - get all events and count in memory
                // In production, you'd want to optimize this with proper SQL IN clauses
                let events = self.get_events(&normalized_address, Some(types), None, None, i32::MAX, 0).await?;
                Ok(events.len() as i64)
            }
        }
    }

    pub async fn get_events_with_advanced_filters(
        &self,
        contract_address: &str,
        event_types: Option<&[String]>,
        event_keys: Option<&[String]>,
        from_block: Option<u64>,
        to_block: Option<u64>,
        from_timestamp: Option<chrono::DateTime<chrono::Utc>>,
        to_timestamp: Option<chrono::DateTime<chrono::Utc>>,
        transaction_hash: Option<&str>,
        limit: i32,
        offset: i32,
        order_by: Option<crate::graphql::types::EventOrderBy>,
    ) -> Result<Vec<EventRecord>, sqlx::Error> {
        let normalized_address = Self::normalize_address(contract_address);
        // For now, use the existing get_events method and filter in memory
        // This can be optimized later with proper dynamic SQL queries
        let mut events = self.get_events_with_ordering(&normalized_address, event_types, from_block, to_block, limit * 2, offset, order_by).await?;
        
        // Apply additional filters in memory
        events.retain(|event| {
            // Filter by event keys if specified
            if let Some(filter_keys) = event_keys {
                let keys: Vec<String> = serde_json::from_str(&event.raw_keys).unwrap_or_default();
                let has_matching_key = filter_keys.iter().any(|filter_key| {
                    keys.iter().any(|key| key.contains(filter_key))
                });
                if !has_matching_key {
                    return false;
                }
            }

            // Filter by timestamp if specified
            if let Some(from_ts) = from_timestamp {
                if event.timestamp < from_ts {
                    return false;
                }
            }
            if let Some(to_ts) = to_timestamp {
                if event.timestamp > to_ts {
                    return false;
                }
            }

            // Filter by transaction hash if specified
            if let Some(tx_hash) = transaction_hash {
                if event.transaction_hash != tx_hash {
                    return false;
                }
            }

            true
        });

        // Apply limit after filtering
        events.truncate(limit as usize);
        
        Ok(events)
    }

    pub async fn get_indexer_stats(&self, contract_address: &str) -> Result<serde_json::Value, sqlx::Error> {
        let normalized_address = Self::normalize_address(contract_address);
        // Get total events count
        let total_events: i64 = sqlx::query_scalar("SELECT COUNT(*) FROM events WHERE contract_address = ?")
            .bind(&normalized_address)
            .fetch_one(&self.pool)
            .await?;

        // Get events by type
        let event_types = sqlx::query(
            "SELECT event_type, COUNT(*) as count FROM events WHERE contract_address = ? GROUP BY event_type ORDER BY count DESC"
        )
        .bind(&normalized_address)
        .fetch_all(&self.pool)
        .await?;

        let mut type_stats = serde_json::Map::new();
        for row in event_types {
            let event_type: String = row.get("event_type");
            let count: i64 = row.get("count");
            type_stats.insert(event_type, serde_json::Value::Number(count.into()));
        }

        // Get block range
        let block_range = sqlx::query(
            "SELECT MIN(block_number) as min_block, MAX(block_number) as max_block FROM events WHERE contract_address = ?"
        )
        .bind(&normalized_address)
        .fetch_one(&self.pool)
        .await?;

        let min_block: Option<i64> = block_range.get("min_block");
        let max_block: Option<i64> = block_range.get("max_block");

        // Get time range
        let time_range = sqlx::query(
            "SELECT MIN(timestamp) as min_time, MAX(timestamp) as max_time FROM events WHERE contract_address = ?"
        )
        .bind(&normalized_address)
        .fetch_one(&self.pool)
        .await?;

        let min_time: Option<String> = time_range.get("min_time");
        let max_time: Option<String> = time_range.get("max_time");

        Ok(serde_json::json!({
            "contract_address": normalized_address,
            "total_events": total_events,
            "event_types": type_stats,
            "block_range": {
                "min": min_block,
                "max": max_block
            },
            "time_range": {
                "min": min_time,
                "max": max_time
            }
        }))
    }

    pub async fn get_all_contract_addresses(&self) -> Result<Vec<String>, sqlx::Error> {
        let rows = sqlx::query(
            "SELECT DISTINCT contract_address FROM events ORDER BY contract_address"
        )
        .fetch_all(&self.pool)
        .await?;
        
        let addresses: Vec<String> = rows.into_iter()
            .map(|row| row.get("contract_address"))
            .collect();
        
        Ok(addresses)
    }

    #[allow(dead_code)]
    pub async fn get_events_from_multiple_contracts(
        &self,
        contract_addresses: &[String],
        event_types: Option<&[String]>,
        event_keys: Option<&[String]>,
        from_block: Option<u64>,
        to_block: Option<u64>,
        from_timestamp: Option<chrono::DateTime<chrono::Utc>>,
        to_timestamp: Option<chrono::DateTime<chrono::Utc>>,
        transaction_hash: Option<&str>,
        limit: i32,
        offset: i32,
    ) -> Result<Vec<EventRecord>, sqlx::Error> {
        let mut all_events = Vec::new();
        
        for contract_address in contract_addresses {
            let events = self.get_events_with_advanced_filters(
                contract_address,
                event_types,
                event_keys,
                from_block,
                to_block,
                from_timestamp,
                to_timestamp,
                transaction_hash,
                limit,
                offset,
                None, // Default ordering
            ).await?;
            
            all_events.extend(events);
        }
        
        // Sort by block number and log index (newest first)
        all_events.sort_by(|a, b| {
            b.block_number.cmp(&a.block_number)
                .then(b.log_index.cmp(&a.log_index))
        });
        
        // Apply limit to the combined results
        all_events.truncate(limit as usize);
        
        Ok(all_events)
    }

    // Deployment management methods
    pub async fn create_deployment(&self, deployment: &DeploymentRecord) -> Result<(), sqlx::Error> {
        sqlx::query(
            r#"
            INSERT INTO deployments (id, name, description, database_url, contract_address, network, status, created_at, updated_at, metadata)
            VALUES (?, ?, ?, ?, ?, ?, ?, ?, ?, ?)
            "#
        )
        .bind(&deployment.id)
        .bind(&deployment.name)
        .bind(&deployment.description)
        .bind(&deployment.database_url)
        .bind(&deployment.contract_address)
        .bind(&deployment.network)
        .bind(&deployment.status)
        .bind(deployment.created_at.to_rfc3339())
        .bind(deployment.updated_at.to_rfc3339())
        .bind(&deployment.metadata)
        .execute(&self.pool)
        .await?;

        Ok(())
    }

    pub async fn get_deployment(&self, id: &str) -> Result<Option<DeploymentRecord>, sqlx::Error> {
        let row = sqlx::query(
            "SELECT id, name, description, database_url, contract_address, network, status, created_at, updated_at, metadata 
             FROM deployments WHERE id = ?"
        )
        .bind(id)
        .fetch_optional(&self.pool)
        .await?;

        if let Some(row) = row {
            Ok(Some(DeploymentRecord {
                id: row.get("id"),
                name: row.get("name"),
                description: row.get("description"),
                database_url: row.get("database_url"),
                contract_address: row.get("contract_address"),
                network: row.get("network"),
                status: row.get("status"),
                created_at: DateTime::parse_from_rfc3339(&row.get::<String, _>("created_at"))
                    .unwrap()
                    .with_timezone(&Utc),
                updated_at: DateTime::parse_from_rfc3339(&row.get::<String, _>("updated_at"))
                    .unwrap()
                    .with_timezone(&Utc),
                metadata: row.get("metadata"),
            }))
        } else {
            Ok(None)
        }
    }

    pub async fn get_deployments(
        &self,
        status: Option<&str>,
        network: Option<&str>,
        limit: i32,
        offset: i32,
    ) -> Result<Vec<DeploymentRecord>, sqlx::Error> {
        let mut query = "SELECT id, name, description, database_url, contract_address, network, status, created_at, updated_at, metadata FROM deployments".to_string();
        let mut conditions = Vec::new();
        
        if status.is_some() {
            conditions.push("status = ?");
        }
        if network.is_some() {
            conditions.push("network = ?");
        }
        
        if !conditions.is_empty() {
            query.push_str(" WHERE ");
            query.push_str(&conditions.join(" AND "));
        }
        
        query.push_str(" ORDER BY created_at DESC LIMIT ? OFFSET ?");
        
        let mut sql_query = sqlx::query(&query);
        
        if let Some(s) = status {
            sql_query = sql_query.bind(s);
        }
        if let Some(n) = network {
            sql_query = sql_query.bind(n);
        }
        
        sql_query = sql_query.bind(limit as i64).bind(offset as i64);
        
        let rows = sql_query.fetch_all(&self.pool).await?;
        
        let mut deployments = Vec::new();
        for row in rows {
            deployments.push(DeploymentRecord {
                id: row.get("id"),
                name: row.get("name"),
                description: row.get("description"),
                database_url: row.get("database_url"),
                contract_address: row.get("contract_address"),
                network: row.get("network"),
                status: row.get("status"),
                created_at: DateTime::parse_from_rfc3339(&row.get::<String, _>("created_at"))
                    .unwrap()
                    .with_timezone(&Utc),
                updated_at: DateTime::parse_from_rfc3339(&row.get::<String, _>("updated_at"))
                    .unwrap()
                    .with_timezone(&Utc),
                metadata: row.get("metadata"),
            });
        }
        
        Ok(deployments)
    }

    pub async fn update_deployment(&self, id: &str, name: Option<&str>, description: Option<&str>, status: Option<&str>, contract_address: Option<&str>, metadata: Option<&str>) -> Result<(), sqlx::Error> {
        let now = Utc::now();
        let mut updates = Vec::new();
        let mut values: Vec<&str> = Vec::new();
        
        if let Some(n) = name {
            updates.push("name = ?");
            values.push(n);
        }
        if let Some(d) = description {
            updates.push("description = ?");
            values.push(d);
        }
        if let Some(s) = status {
            updates.push("status = ?");
            values.push(s);
        }
        if let Some(c) = contract_address {
            updates.push("contract_address = ?");
            values.push(c);
        }
        if let Some(m) = metadata {
            updates.push("metadata = ?");
            values.push(m);
        }
        
        if updates.is_empty() {
            return Ok(()); // Nothing to update
        }
        
        updates.push("updated_at = ?");
        let now_str = now.to_rfc3339();
        
        let query = format!("UPDATE deployments SET {} WHERE id = ?", updates.join(", "));
        
        let mut sql_query = sqlx::query(&query);
        for value in values {
            sql_query = sql_query.bind(value);
        }
        sql_query = sql_query.bind(&now_str).bind(id);
        
        sql_query.execute(&self.pool).await?;
        Ok(())
    }

    pub async fn delete_deployment(&self, id: &str) -> Result<(), sqlx::Error> {
        sqlx::query("DELETE FROM deployments WHERE id = ?")
            .bind(id)
            .execute(&self.pool)
            .await?;
        Ok(())
    }

    pub async fn count_deployments(&self, status: Option<&str>, network: Option<&str>) -> Result<i64, sqlx::Error> {
        let mut query = "SELECT COUNT(*) FROM deployments".to_string();
        let mut conditions = Vec::new();
        
        if status.is_some() {
            conditions.push("status = ?");
        }
        if network.is_some() {
            conditions.push("network = ?");
        }
        
        if !conditions.is_empty() {
            query.push_str(" WHERE ");
            query.push_str(&conditions.join(" AND "));
        }
        
        let mut sql_query = sqlx::query_scalar(&query);
        
        if let Some(s) = status {
            sql_query = sql_query.bind(s);
        }
        if let Some(n) = network {
            sql_query = sql_query.bind(n);
        }
        
        let count: i64 = sql_query.fetch_one(&self.pool).await?;
        Ok(count)
    }

<<<<<<< HEAD
    // Deployment Contract management methods
    pub async fn create_deployment_contract(&self, contract: &DeploymentContract) -> Result<(), sqlx::Error> {
        sqlx::query(
            r#"
            INSERT INTO deployment_contracts (id, deployment_id, contract_address, name, description, start_block, status, created_at, updated_at, metadata)
            VALUES (?, ?, ?, ?, ?, ?, ?, ?, ?, ?)
            "#
        )
        .bind(&contract.id)
        .bind(&contract.deployment_id)
        .bind(&contract.contract_address)
        .bind(&contract.name)
        .bind(&contract.description)
        .bind(contract.start_block.map(|b| b as i64))
        .bind(&contract.status)
        .bind(contract.created_at.to_rfc3339())
        .bind(contract.updated_at.to_rfc3339())
        .bind(&contract.metadata)
=======
    // API Call and Contract Query tracking methods
    
    pub async fn insert_api_call(&self, api_call: &ApiCallRecord) -> Result<(), sqlx::Error> {
        sqlx::query(
            r#"
            INSERT INTO api_calls (id, deployment_id, user_id, endpoint, method, timestamp, duration_ms, status_code, metadata)
            VALUES (?, ?, ?, ?, ?, ?, ?, ?, ?)
            "#
        )
        .bind(&api_call.id)
        .bind(&api_call.deployment_id)
        .bind(&api_call.user_id)
        .bind(&api_call.endpoint)
        .bind(&api_call.method)
        .bind(api_call.timestamp.to_rfc3339())
        .bind(api_call.duration_ms)
        .bind(api_call.status_code)
        .bind(&api_call.metadata)
        .execute(&self.pool)
        .await?;
        
        Ok(())
    }

    pub async fn insert_contract_query(&self, contract_query: &ContractQueryRecord) -> Result<(), sqlx::Error> {
        sqlx::query(
            r#"
            INSERT INTO contract_queries (id, api_call_id, contract_address, query_type, timestamp, cost_usdc)
            VALUES (?, ?, ?, ?, ?, ?)
            "#
        )
        .bind(&contract_query.id)
        .bind(&contract_query.api_call_id)
        .bind(&contract_query.contract_address)
        .bind(&contract_query.query_type)
        .bind(contract_query.timestamp.to_rfc3339())
        .bind(contract_query.cost_usdc)
        .execute(&self.pool)
        .await?;
        
        Ok(())
    }

    pub async fn get_api_call_usage_stats(
        &self,
        deployment_id: Option<&str>,
        user_id: Option<&str>,
        from_date: Option<DateTime<Utc>>,
        to_date: Option<DateTime<Utc>>,
    ) -> Result<Vec<serde_json::Value>, sqlx::Error> {
        let mut query = String::from(
            "SELECT 
                ac.id as api_call_id,
                ac.endpoint,
                ac.method,
                ac.timestamp,
                ac.duration_ms,
                ac.status_code,
                COUNT(cq.id) as contract_count,
                SUM(cq.cost_usdc) as total_cost_usdc
            FROM api_calls ac
            LEFT JOIN contract_queries cq ON ac.id = cq.api_call_id
            WHERE 1=1"
        );

        let mut conditions = Vec::new();
        let mut values: Vec<String> = Vec::new();

        if let Some(dep_id) = deployment_id {
            conditions.push("ac.deployment_id = ?");
            values.push(dep_id.to_string());
        }

        if let Some(uid) = user_id {
            conditions.push("ac.user_id = ?");
            values.push(uid.to_string());
        }

        if let Some(from) = from_date {
            conditions.push("ac.timestamp >= ?");
            values.push(from.to_rfc3339());
        }

        if let Some(to) = to_date {
            conditions.push("ac.timestamp <= ?");
            values.push(to.to_rfc3339());
        }

        if !conditions.is_empty() {
            query.push_str(" AND ");
            query.push_str(&conditions.join(" AND "));
        }

        query.push_str(" GROUP BY ac.id, ac.endpoint, ac.method, ac.timestamp, ac.duration_ms, ac.status_code");
        query.push_str(" ORDER BY ac.timestamp DESC");

        let mut sql_query = sqlx::query(&query);
        for value in values {
            sql_query = sql_query.bind(value);
        }

        let rows = sql_query.fetch_all(&self.pool).await?;

        let mut stats = Vec::new();
        for row in rows {
            stats.push(serde_json::json!({
                "api_call_id": row.get::<String, _>("api_call_id"),
                "endpoint": row.get::<String, _>("endpoint"),
                "method": row.get::<String, _>("method"),
                "timestamp": row.get::<String, _>("timestamp"),
                "duration_ms": row.get::<Option<i64>, _>("duration_ms"),
                "status_code": row.get::<Option<i32>, _>("status_code"),
                "contract_count": row.get::<i64, _>("contract_count"),
                "total_cost_usdc": row.get::<Option<f64>, _>("total_cost_usdc").unwrap_or(0.0)
            }));
        }

        Ok(stats)
    }

    pub async fn get_contract_usage_stats(
        &self,
        contract_address: Option<&str>,
        deployment_id: Option<&str>,
        from_date: Option<DateTime<Utc>>,
        to_date: Option<DateTime<Utc>>,
    ) -> Result<Vec<serde_json::Value>, sqlx::Error> {
        let mut query = String::from(
            "SELECT 
                cq.contract_address,
                cq.query_type,
                COUNT(cq.id) as query_count,
                SUM(cq.cost_usdc) as total_cost_usdc,
                ac.deployment_id
            FROM contract_queries cq
            LEFT JOIN api_calls ac ON cq.api_call_id = ac.id
            WHERE 1=1"
        );

        let mut conditions = Vec::new();
        let mut values: Vec<String> = Vec::new();

        if let Some(contract) = contract_address {
            conditions.push("cq.contract_address = ?");
            values.push(contract.to_string());
        }

        if let Some(dep_id) = deployment_id {
            conditions.push("ac.deployment_id = ?");
            values.push(dep_id.to_string());
        }

        if let Some(from) = from_date {
            conditions.push("cq.timestamp >= ?");
            values.push(from.to_rfc3339());
        }

        if let Some(to) = to_date {
            conditions.push("cq.timestamp <= ?");
            values.push(to.to_rfc3339());
        }

        if !conditions.is_empty() {
            query.push_str(" AND ");
            query.push_str(&conditions.join(" AND "));
        }

        query.push_str(" GROUP BY cq.contract_address, cq.query_type, ac.deployment_id");
        query.push_str(" ORDER BY total_cost_usdc DESC");

        let mut sql_query = sqlx::query(&query);
        for value in values {
            sql_query = sql_query.bind(value);
        }

        let rows = sql_query.fetch_all(&self.pool).await?;

        let mut stats = Vec::new();
        for row in rows {
            stats.push(serde_json::json!({
                "contract_address": row.get::<String, _>("contract_address"),
                "query_type": row.get::<String, _>("query_type"),
                "query_count": row.get::<i64, _>("query_count"),
                "total_cost_usdc": row.get::<f64, _>("total_cost_usdc"),
                "deployment_id": row.get::<Option<String>, _>("deployment_id")
            }));
        }

        Ok(stats)
    }

    // API Key Management Methods
    
    /// Create a new API key for a deployment
    pub async fn create_api_key(&self, api_key: &ApiKeyRecord) -> Result<(), sqlx::Error> {
        sqlx::query(
            r#"
            INSERT INTO api_keys (id, deployment_id, key_hash, name, description, permissions, is_active, last_used, created_at, expires_at)
            VALUES (?, ?, ?, ?, ?, ?, ?, ?, ?, ?)
            "#
        )
        .bind(&api_key.id)
        .bind(&api_key.deployment_id)
        .bind(&api_key.key_hash)
        .bind(&api_key.name)
        .bind(&api_key.description)
        .bind(&api_key.permissions)
        .bind(api_key.is_active)
        .bind(api_key.last_used.map(|dt| dt.to_rfc3339()))
        .bind(api_key.created_at.to_rfc3339())
        .bind(api_key.expires_at.map(|dt| dt.to_rfc3339()))
>>>>>>> 1cf8bfca
        .execute(&self.pool)
        .await?;

        Ok(())
    }

<<<<<<< HEAD
    pub async fn get_deployment_contracts(&self, deployment_id: &str) -> Result<Vec<DeploymentContract>, sqlx::Error> {
        let rows = sqlx::query(
            "SELECT id, deployment_id, contract_address, name, description, start_block, status, created_at, updated_at, metadata 
             FROM deployment_contracts WHERE deployment_id = ? ORDER BY created_at ASC"
=======
    /// Get an API key by its hash
    pub async fn get_api_key_by_hash(&self, key_hash: &str) -> Result<Option<ApiKeyRecord>, sqlx::Error> {
        let row = sqlx::query(
            r#"
            SELECT id, deployment_id, key_hash, name, description, permissions, is_active, last_used, created_at, expires_at
            FROM api_keys
            WHERE key_hash = ? AND is_active = 1
            "#
        )
        .bind(key_hash)
        .fetch_optional(&self.pool)
        .await?;

        if let Some(row) = row {
            Ok(Some(ApiKeyRecord {
                id: row.get("id"),
                deployment_id: row.get("deployment_id"),
                key_hash: row.get("key_hash"),
                name: row.get("name"),
                description: row.get("description"),
                permissions: row.get("permissions"),
                is_active: row.get("is_active"),
                last_used: row.get::<Option<String>, _>("last_used")
                    .map(|s| DateTime::parse_from_rfc3339(&s).unwrap().with_timezone(&Utc)),
                created_at: DateTime::parse_from_rfc3339(&row.get::<String, _>("created_at"))
                    .unwrap()
                    .with_timezone(&Utc),
                expires_at: row.get::<Option<String>, _>("expires_at")
                    .map(|s| DateTime::parse_from_rfc3339(&s).unwrap().with_timezone(&Utc)),
            }))
        } else {
            Ok(None)
        }
    }

    /// Get all API keys for a deployment
    pub async fn get_api_keys_for_deployment(&self, deployment_id: &str) -> Result<Vec<ApiKeyRecord>, sqlx::Error> {
        let rows = sqlx::query(
            r#"
            SELECT id, deployment_id, key_hash, name, description, permissions, is_active, last_used, created_at, expires_at
            FROM api_keys
            WHERE deployment_id = ?
            ORDER BY created_at DESC
            "#
>>>>>>> 1cf8bfca
        )
        .bind(deployment_id)
        .fetch_all(&self.pool)
        .await?;

<<<<<<< HEAD
        let mut contracts = Vec::new();
        for row in rows {
            contracts.push(DeploymentContract {
                id: row.get("id"),
                deployment_id: row.get("deployment_id"),
                contract_address: row.get("contract_address"),
                name: row.get("name"),
                description: row.get("description"),
                start_block: row.get::<Option<i64>, _>("start_block").map(|b| b as u64),
                status: row.get("status"),
                created_at: DateTime::parse_from_rfc3339(&row.get::<String, _>("created_at"))
                    .unwrap()
                    .with_timezone(&Utc),
                updated_at: DateTime::parse_from_rfc3339(&row.get::<String, _>("updated_at"))
                    .unwrap()
                    .with_timezone(&Utc),
                metadata: row.get("metadata"),
            });
        }

        Ok(contracts)
    }

    pub async fn get_deployment_contract(&self, contract_id: &str) -> Result<Option<DeploymentContract>, sqlx::Error> {
        let row = sqlx::query(
            "SELECT id, deployment_id, contract_address, name, description, start_block, status, created_at, updated_at, metadata 
             FROM deployment_contracts WHERE id = ?"
        )
        .bind(contract_id)
=======
        let mut api_keys = Vec::new();
        for row in rows {
            api_keys.push(ApiKeyRecord {
                id: row.get("id"),
                deployment_id: row.get("deployment_id"),
                key_hash: row.get("key_hash"),
                name: row.get("name"),
                description: row.get("description"),
                permissions: row.get("permissions"),
                is_active: row.get("is_active"),
                last_used: row.get::<Option<String>, _>("last_used")
                    .map(|s| DateTime::parse_from_rfc3339(&s).unwrap().with_timezone(&Utc)),
                created_at: DateTime::parse_from_rfc3339(&row.get::<String, _>("created_at"))
                    .unwrap()
                    .with_timezone(&Utc),
                expires_at: row.get::<Option<String>, _>("expires_at")
                    .map(|s| DateTime::parse_from_rfc3339(&s).unwrap().with_timezone(&Utc)),
            });
        }

        Ok(api_keys)
    }

    /// Update API key last used timestamp
    pub async fn update_api_key_last_used(&self, api_key_id: &str) -> Result<(), sqlx::Error> {
        sqlx::query(
            r#"
            UPDATE api_keys
            SET last_used = ?
            WHERE id = ?
            "#
        )
        .bind(Utc::now().to_rfc3339())
        .bind(api_key_id)
        .execute(&self.pool)
        .await?;

        Ok(())
    }

    /// Deactivate an API key
    pub async fn deactivate_api_key(&self, api_key_id: &str) -> Result<(), sqlx::Error> {
        sqlx::query(
            r#"
            UPDATE api_keys
            SET is_active = 0
            WHERE id = ?
            "#
        )
        .bind(api_key_id)
        .execute(&self.pool)
        .await?;

        Ok(())
    }

    /// Delete an API key
    pub async fn delete_api_key(&self, api_key_id: &str) -> Result<(), sqlx::Error> {
        sqlx::query(
            r#"
            DELETE FROM api_keys
            WHERE id = ?
            "#
        )
        .bind(api_key_id)
        .execute(&self.pool)
        .await?;

        Ok(())
    }

    /// Get API key by ID (without hash for display purposes)
    pub async fn get_api_key_by_id(&self, api_key_id: &str) -> Result<Option<ApiKeyRecord>, sqlx::Error> {
        let row = sqlx::query(
            r#"
            SELECT id, deployment_id, key_hash, name, description, permissions, is_active, last_used, created_at, expires_at
            FROM api_keys
            WHERE id = ?
            "#
        )
        .bind(api_key_id)
>>>>>>> 1cf8bfca
        .fetch_optional(&self.pool)
        .await?;

        if let Some(row) = row {
<<<<<<< HEAD
            Ok(Some(DeploymentContract {
                id: row.get("id"),
                deployment_id: row.get("deployment_id"),
                contract_address: row.get("contract_address"),
                name: row.get("name"),
                description: row.get("description"),
                start_block: row.get::<Option<i64>, _>("start_block").map(|b| b as u64),
                status: row.get("status"),
=======
            Ok(Some(ApiKeyRecord {
                id: row.get("id"),
                deployment_id: row.get("deployment_id"),
                key_hash: row.get("key_hash"),
                name: row.get("name"),
                description: row.get("description"),
                permissions: row.get("permissions"),
                is_active: row.get("is_active"),
                last_used: row.get::<Option<String>, _>("last_used")
                    .map(|s| DateTime::parse_from_rfc3339(&s).unwrap().with_timezone(&Utc)),
                created_at: DateTime::parse_from_rfc3339(&row.get::<String, _>("created_at"))
                    .unwrap()
                    .with_timezone(&Utc),
                expires_at: row.get::<Option<String>, _>("expires_at")
                    .map(|s| DateTime::parse_from_rfc3339(&s).unwrap().with_timezone(&Utc)),
            }))
        } else {
            Ok(None)
        }
    }

    // CPU Pricing Management Methods
    
    pub async fn create_cpu_pricing_tier(&self, tier: &CpuPricingTier) -> Result<(), sqlx::Error> {
        sqlx::query(
            r#"
            INSERT INTO cpu_pricing_tiers (id, name, cpu_units_per_request, price_per_cpu_unit_usdc, minimum_charge_usdc, is_active, created_at, updated_at)
            VALUES (?, ?, ?, ?, ?, ?, ?, ?)
            "#
        )
        .bind(&tier.id)
        .bind(&tier.name)
        .bind(tier.cpu_units_per_request)
        .bind(tier.price_per_cpu_unit_usdc)
        .bind(tier.minimum_charge_usdc)
        .bind(tier.is_active)
        .bind(tier.created_at.to_rfc3339())
        .bind(tier.updated_at.to_rfc3339())
        .execute(&self.pool)
        .await?;
        
        Ok(())
    }

    pub async fn get_cpu_pricing_tiers(&self, active_only: bool) -> Result<Vec<CpuPricingTier>, sqlx::Error> {
        let query = if active_only {
            "SELECT id, name, cpu_units_per_request, price_per_cpu_unit_usdc, minimum_charge_usdc, is_active, created_at, updated_at FROM cpu_pricing_tiers WHERE is_active = 1 ORDER BY cpu_units_per_request ASC"
        } else {
            "SELECT id, name, cpu_units_per_request, price_per_cpu_unit_usdc, minimum_charge_usdc, is_active, created_at, updated_at FROM cpu_pricing_tiers ORDER BY cpu_units_per_request ASC"
        };
        
        let rows = sqlx::query(query).fetch_all(&self.pool).await?;
        
        let mut tiers = Vec::new();
        for row in rows {
            tiers.push(CpuPricingTier {
                id: row.get("id"),
                name: row.get("name"),
                cpu_units_per_request: row.get("cpu_units_per_request"),
                price_per_cpu_unit_usdc: row.get("price_per_cpu_unit_usdc"),
                minimum_charge_usdc: row.get("minimum_charge_usdc"),
                is_active: row.get("is_active"),
                created_at: DateTime::parse_from_rfc3339(&row.get::<String, _>("created_at"))
                    .unwrap()
                    .with_timezone(&Utc),
                updated_at: DateTime::parse_from_rfc3339(&row.get::<String, _>("updated_at"))
                    .unwrap()
                    .with_timezone(&Utc),
            });
        }
        
        Ok(tiers)
    }

    pub async fn get_cpu_pricing_tier_by_cpu_units(&self, cpu_units: i32) -> Result<Option<CpuPricingTier>, sqlx::Error> {
        let row = sqlx::query(
            "SELECT id, name, cpu_units_per_request, price_per_cpu_unit_usdc, minimum_charge_usdc, is_active, created_at, updated_at 
             FROM cpu_pricing_tiers 
             WHERE cpu_units_per_request >= ? AND is_active = 1 
             ORDER BY cpu_units_per_request ASC 
             LIMIT 1"
        )
        .bind(cpu_units)
        .fetch_optional(&self.pool)
        .await?;

        if let Some(row) = row {
            Ok(Some(CpuPricingTier {
                id: row.get("id"),
                name: row.get("name"),
                cpu_units_per_request: row.get("cpu_units_per_request"),
                price_per_cpu_unit_usdc: row.get("price_per_cpu_unit_usdc"),
                minimum_charge_usdc: row.get("minimum_charge_usdc"),
                is_active: row.get("is_active"),
>>>>>>> 1cf8bfca
                created_at: DateTime::parse_from_rfc3339(&row.get::<String, _>("created_at"))
                    .unwrap()
                    .with_timezone(&Utc),
                updated_at: DateTime::parse_from_rfc3339(&row.get::<String, _>("updated_at"))
                    .unwrap()
                    .with_timezone(&Utc),
<<<<<<< HEAD
                metadata: row.get("metadata"),
=======
>>>>>>> 1cf8bfca
            }))
        } else {
            Ok(None)
        }
    }

<<<<<<< HEAD
    pub async fn update_deployment_contract(&self, contract_id: &str, name: Option<&str>, description: Option<&str>, status: Option<&str>, start_block: Option<u64>, metadata: Option<&str>) -> Result<(), sqlx::Error> {
        let now = Utc::now();
        let mut updates = Vec::new();
        let mut values: Vec<&str> = Vec::new();
        
        if let Some(n) = name {
            updates.push("name = ?");
            values.push(n);
        }
        if let Some(d) = description {
            updates.push("description = ?");
            values.push(d);
        }
        if let Some(s) = status {
            updates.push("status = ?");
            values.push(s);
        }
        if let Some(m) = metadata {
            updates.push("metadata = ?");
            values.push(m);
        }
        
        if updates.is_empty() && start_block.is_none() {
            return Ok(()); // Nothing to update
        }
        
        if let Some(_sb) = start_block {
            updates.push("start_block = ?");
        }
        
        updates.push("updated_at = ?");
        let now_str = now.to_rfc3339();
        
        let query = format!("UPDATE deployment_contracts SET {} WHERE id = ?", updates.join(", "));
        
=======
    pub async fn insert_cpu_usage_record(&self, usage: &CpuUsageRecord) -> Result<(), sqlx::Error> {
        sqlx::query(
            r#"
            INSERT INTO cpu_usage_records (id, api_call_id, cpu_units_used, cpu_time_ms, memory_usage_mb, cost_usdc, timestamp)
            VALUES (?, ?, ?, ?, ?, ?, ?)
            "#
        )
        .bind(&usage.id)
        .bind(&usage.api_call_id)
        .bind(usage.cpu_units_used)
        .bind(usage.cpu_time_ms)
        .bind(usage.memory_usage_mb)
        .bind(usage.cost_usdc)
        .bind(usage.timestamp.to_rfc3339())
        .execute(&self.pool)
        .await?;
        
        Ok(())
    }

    pub async fn get_cpu_usage_stats(
        &self,
        deployment_id: Option<&str>,
        from_date: Option<DateTime<Utc>>,
        to_date: Option<DateTime<Utc>>,
    ) -> Result<Vec<serde_json::Value>, sqlx::Error> {
        let mut query = String::from(
            "SELECT 
                cur.api_call_id,
                cur.cpu_units_used,
                cur.cpu_time_ms,
                cur.memory_usage_mb,
                cur.cost_usdc,
                cur.timestamp,
                ac.deployment_id,
                ac.endpoint,
                ac.method
            FROM cpu_usage_records cur
            LEFT JOIN api_calls ac ON cur.api_call_id = ac.id
            WHERE 1=1"
        );

        let mut conditions = Vec::new();
        let mut values: Vec<String> = Vec::new();

        if let Some(dep_id) = deployment_id {
            conditions.push("ac.deployment_id = ?");
            values.push(dep_id.to_string());
        }

        if let Some(from) = from_date {
            conditions.push("cur.timestamp >= ?");
            values.push(from.to_rfc3339());
        }

        if let Some(to) = to_date {
            conditions.push("cur.timestamp <= ?");
            values.push(to.to_rfc3339());
        }

        if !conditions.is_empty() {
            query.push_str(" AND ");
            query.push_str(&conditions.join(" AND "));
        }

        query.push_str(" ORDER BY cur.timestamp DESC");

>>>>>>> 1cf8bfca
        let mut sql_query = sqlx::query(&query);
        for value in values {
            sql_query = sql_query.bind(value);
        }
<<<<<<< HEAD
        if let Some(sb) = start_block {
            sql_query = sql_query.bind(sb as i64);
        }
        sql_query = sql_query.bind(&now_str).bind(contract_id);
        
        sql_query.execute(&self.pool).await?;
        Ok(())
    }

    pub async fn delete_deployment_contract(&self, contract_id: &str) -> Result<(), sqlx::Error> {
        sqlx::query("DELETE FROM deployment_contracts WHERE id = ?")
            .bind(contract_id)
            .execute(&self.pool)
            .await?;
        Ok(())
    }

    pub async fn get_contracts_by_deployment(&self, deployment_id: &str) -> Result<Vec<DeploymentContract>, sqlx::Error> {
        self.get_deployment_contracts(deployment_id).await
    }

    pub async fn count_deployment_contracts(&self, deployment_id: &str) -> Result<i64, sqlx::Error> {
        let count: i64 = sqlx::query_scalar("SELECT COUNT(*) FROM deployment_contracts WHERE deployment_id = ?")
            .bind(deployment_id)
            .fetch_one(&self.pool)
            .await?;
        Ok(count)
=======

        let rows = sql_query.fetch_all(&self.pool).await?;

        let mut stats = Vec::new();
        for row in rows {
            stats.push(serde_json::json!({
                "api_call_id": row.get::<String, _>("api_call_id"),
                "cpu_units_used": row.get::<i32, _>("cpu_units_used"),
                "cpu_time_ms": row.get::<i32, _>("cpu_time_ms"),
                "memory_usage_mb": row.get::<f64, _>("memory_usage_mb"),
                "cost_usdc": row.get::<f64, _>("cost_usdc"),
                "timestamp": row.get::<String, _>("timestamp"),
                "deployment_id": row.get::<Option<String>, _>("deployment_id"),
                "endpoint": row.get::<String, _>("endpoint"),
                "method": row.get::<String, _>("method")
            }));
        }

        Ok(stats)
>>>>>>> 1cf8bfca
    }
}<|MERGE_RESOLUTION|>--- conflicted
+++ resolved
@@ -41,7 +41,6 @@
 }
 
 #[derive(Debug, Clone)]
-<<<<<<< HEAD
 pub struct DeploymentContract {
     pub id: String,
     pub deployment_id: String,
@@ -53,7 +52,9 @@
     pub created_at: DateTime<Utc>,
     pub updated_at: DateTime<Utc>,
     pub metadata: Option<String>, // JSON metadata for contract-specific config
-=======
+}
+
+#[derive(Debug, Clone)]
 pub struct ApiCallRecord {
     pub id: String,
     pub deployment_id: Option<String>,
@@ -111,7 +112,6 @@
     pub memory_usage_mb: f64,
     pub cost_usdc: f64,
     pub timestamp: DateTime<Utc>,
->>>>>>> 1cf8bfca
 }
 
 pub struct Database {
@@ -184,7 +184,6 @@
             "#
         ).execute(&pool).await?;
 
-<<<<<<< HEAD
         sqlx::query(
             r#"
             CREATE TABLE IF NOT EXISTS deployment_contracts (
@@ -199,7 +198,10 @@
                 updated_at TEXT NOT NULL,
                 metadata TEXT,
                 FOREIGN KEY (deployment_id) REFERENCES deployments (id) ON DELETE CASCADE
-=======
+            )
+            "#
+        ).execute(&pool).await?;
+
         // API usage tracking tables
         sqlx::query(
             r#"
@@ -246,7 +248,6 @@
                 created_at TEXT NOT NULL,
                 expires_at TEXT,
                 FOREIGN KEY (deployment_id) REFERENCES deployments(id) ON DELETE CASCADE
->>>>>>> 1cf8bfca
             )
             "#
         ).execute(&pool).await?;
@@ -270,7 +271,6 @@
         
         sqlx::query("CREATE INDEX IF NOT EXISTS idx_deployments_contract_address ON deployments(contract_address)")
             .execute(&pool).await?;
-<<<<<<< HEAD
         
         // Create indexes for deployment_contracts table
         sqlx::query("CREATE INDEX IF NOT EXISTS idx_deployment_contracts_deployment_id ON deployment_contracts(deployment_id)")
@@ -280,7 +280,7 @@
             .execute(&pool).await?;
         
         sqlx::query("CREATE INDEX IF NOT EXISTS idx_deployment_contracts_status ON deployment_contracts(status)")
-=======
+            .execute(&pool).await?;
             
         // Create indexes for API keys table
         sqlx::query("CREATE INDEX IF NOT EXISTS idx_api_keys_deployment_id ON api_keys(deployment_id)")
@@ -347,7 +347,6 @@
             .execute(&pool).await?;
         
         sqlx::query("CREATE INDEX IF NOT EXISTS idx_cpu_usage_records_timestamp ON cpu_usage_records(timestamp)")
->>>>>>> 1cf8bfca
             .execute(&pool).await?;
 
         Ok(Database { pool })
@@ -1067,7 +1066,6 @@
         Ok(count)
     }
 
-<<<<<<< HEAD
     // Deployment Contract management methods
     pub async fn create_deployment_contract(&self, contract: &DeploymentContract) -> Result<(), sqlx::Error> {
         sqlx::query(
@@ -1086,7 +1084,12 @@
         .bind(contract.created_at.to_rfc3339())
         .bind(contract.updated_at.to_rfc3339())
         .bind(&contract.metadata)
-=======
+        .execute(&self.pool)
+        .await?;
+
+        Ok(())
+    }
+
     // API Call and Contract Query tracking methods
     
     pub async fn insert_api_call(&self, api_call: &ApiCallRecord) -> Result<(), sqlx::Error> {
@@ -1298,19 +1301,75 @@
         .bind(api_key.last_used.map(|dt| dt.to_rfc3339()))
         .bind(api_key.created_at.to_rfc3339())
         .bind(api_key.expires_at.map(|dt| dt.to_rfc3339()))
->>>>>>> 1cf8bfca
         .execute(&self.pool)
         .await?;
 
         Ok(())
     }
 
-<<<<<<< HEAD
     pub async fn get_deployment_contracts(&self, deployment_id: &str) -> Result<Vec<DeploymentContract>, sqlx::Error> {
         let rows = sqlx::query(
             "SELECT id, deployment_id, contract_address, name, description, start_block, status, created_at, updated_at, metadata 
              FROM deployment_contracts WHERE deployment_id = ? ORDER BY created_at ASC"
-=======
+        )
+        .bind(deployment_id)
+        .fetch_all(&self.pool)
+        .await?;
+
+        let mut contracts = Vec::new();
+        for row in rows {
+            contracts.push(DeploymentContract {
+                id: row.get("id"),
+                deployment_id: row.get("deployment_id"),
+                contract_address: row.get("contract_address"),
+                name: row.get("name"),
+                description: row.get("description"),
+                start_block: row.get::<Option<i64>, _>("start_block").map(|b| b as u64),
+                status: row.get("status"),
+                created_at: DateTime::parse_from_rfc3339(&row.get::<String, _>("created_at"))
+                    .unwrap()
+                    .with_timezone(&Utc),
+                updated_at: DateTime::parse_from_rfc3339(&row.get::<String, _>("updated_at"))
+                    .unwrap()
+                    .with_timezone(&Utc),
+                metadata: row.get("metadata"),
+            });
+        }
+
+        Ok(contracts)
+    }
+
+    pub async fn get_deployment_contract(&self, contract_id: &str) -> Result<Option<DeploymentContract>, sqlx::Error> {
+        let row = sqlx::query(
+            "SELECT id, deployment_id, contract_address, name, description, start_block, status, created_at, updated_at, metadata 
+             FROM deployment_contracts WHERE id = ?"
+        )
+        .bind(contract_id)
+        .fetch_optional(&self.pool)
+        .await?;
+
+        if let Some(row) = row {
+            Ok(Some(DeploymentContract {
+                id: row.get("id"),
+                deployment_id: row.get("deployment_id"),
+                contract_address: row.get("contract_address"),
+                name: row.get("name"),
+                description: row.get("description"),
+                start_block: row.get::<Option<i64>, _>("start_block").map(|b| b as u64),
+                status: row.get("status"),
+                created_at: DateTime::parse_from_rfc3339(&row.get::<String, _>("created_at"))
+                    .unwrap()
+                    .with_timezone(&Utc),
+                updated_at: DateTime::parse_from_rfc3339(&row.get::<String, _>("updated_at"))
+                    .unwrap()
+                    .with_timezone(&Utc),
+                metadata: row.get("metadata"),
+            }))
+        } else {
+            Ok(None)
+        }
+    }
+
     /// Get an API key by its hash
     pub async fn get_api_key_by_hash(&self, key_hash: &str) -> Result<Option<ApiKeyRecord>, sqlx::Error> {
         let row = sqlx::query(
@@ -1346,6 +1405,74 @@
         }
     }
 
+    pub async fn update_deployment_contract(&self, contract_id: &str, name: Option<&str>, description: Option<&str>, status: Option<&str>, start_block: Option<u64>, metadata: Option<&str>) -> Result<(), sqlx::Error> {
+        let now = Utc::now();
+        let mut updates = Vec::new();
+        let mut values: Vec<&str> = Vec::new();
+        
+        if let Some(n) = name {
+            updates.push("name = ?");
+            values.push(n);
+        }
+        if let Some(d) = description {
+            updates.push("description = ?");
+            values.push(d);
+        }
+        if let Some(s) = status {
+            updates.push("status = ?");
+            values.push(s);
+        }
+        if let Some(m) = metadata {
+            updates.push("metadata = ?");
+            values.push(m);
+        }
+        
+        if updates.is_empty() && start_block.is_none() {
+            return Ok(()); // Nothing to update
+        }
+        
+        if let Some(_sb) = start_block {
+            updates.push("start_block = ?");
+        }
+        
+        updates.push("updated_at = ?");
+        let now_str = now.to_rfc3339();
+        
+        let query = format!("UPDATE deployment_contracts SET {} WHERE id = ?", updates.join(", "));
+        
+        let mut sql_query = sqlx::query(&query);
+        for value in values {
+            sql_query = sql_query.bind(value);
+        }
+        if let Some(sb) = start_block {
+            sql_query = sql_query.bind(sb as i64);
+        }
+        sql_query = sql_query.bind(&now_str).bind(contract_id);
+        
+        sql_query.execute(&self.pool).await?;
+        Ok(())
+    }
+
+    pub async fn delete_deployment_contract(&self, contract_id: &str) -> Result<(), sqlx::Error> {
+        sqlx::query("DELETE FROM deployment_contracts WHERE id = ?")
+            .bind(contract_id)
+            .execute(&self.pool)
+            .await?;
+        Ok(())
+    }
+
+    pub async fn get_contracts_by_deployment(&self, deployment_id: &str) -> Result<Vec<DeploymentContract>, sqlx::Error> {
+        self.get_deployment_contracts(deployment_id).await
+    }
+
+    pub async fn count_deployment_contracts(&self, deployment_id: &str) -> Result<i64, sqlx::Error> {
+        let count: i64 = sqlx::query_scalar("SELECT COUNT(*) FROM deployment_contracts WHERE deployment_id = ?")
+            .bind(deployment_id)
+            .fetch_one(&self.pool)
+            .await?;
+        Ok(count)
+    }
+
     /// Get all API keys for a deployment
     pub async fn get_api_keys_for_deployment(&self, deployment_id: &str) -> Result<Vec<ApiKeyRecord>, sqlx::Error> {
         let rows = sqlx::query(
@@ -1355,43 +1482,11 @@
             WHERE deployment_id = ?
             ORDER BY created_at DESC
             "#
->>>>>>> 1cf8bfca
         )
         .bind(deployment_id)
         .fetch_all(&self.pool)
         .await?;
 
-<<<<<<< HEAD
-        let mut contracts = Vec::new();
-        for row in rows {
-            contracts.push(DeploymentContract {
-                id: row.get("id"),
-                deployment_id: row.get("deployment_id"),
-                contract_address: row.get("contract_address"),
-                name: row.get("name"),
-                description: row.get("description"),
-                start_block: row.get::<Option<i64>, _>("start_block").map(|b| b as u64),
-                status: row.get("status"),
-                created_at: DateTime::parse_from_rfc3339(&row.get::<String, _>("created_at"))
-                    .unwrap()
-                    .with_timezone(&Utc),
-                updated_at: DateTime::parse_from_rfc3339(&row.get::<String, _>("updated_at"))
-                    .unwrap()
-                    .with_timezone(&Utc),
-                metadata: row.get("metadata"),
-            });
-        }
-
-        Ok(contracts)
-    }
-
-    pub async fn get_deployment_contract(&self, contract_id: &str) -> Result<Option<DeploymentContract>, sqlx::Error> {
-        let row = sqlx::query(
-            "SELECT id, deployment_id, contract_address, name, description, start_block, status, created_at, updated_at, metadata 
-             FROM deployment_contracts WHERE id = ?"
-        )
-        .bind(contract_id)
-=======
         let mut api_keys = Vec::new();
         for row in rows {
             api_keys.push(ApiKeyRecord {
@@ -1473,21 +1568,10 @@
             "#
         )
         .bind(api_key_id)
->>>>>>> 1cf8bfca
         .fetch_optional(&self.pool)
         .await?;
 
         if let Some(row) = row {
-<<<<<<< HEAD
-            Ok(Some(DeploymentContract {
-                id: row.get("id"),
-                deployment_id: row.get("deployment_id"),
-                contract_address: row.get("contract_address"),
-                name: row.get("name"),
-                description: row.get("description"),
-                start_block: row.get::<Option<i64>, _>("start_block").map(|b| b as u64),
-                status: row.get("status"),
-=======
             Ok(Some(ApiKeyRecord {
                 id: row.get("id"),
                 deployment_id: row.get("deployment_id"),
@@ -1582,60 +1666,18 @@
                 price_per_cpu_unit_usdc: row.get("price_per_cpu_unit_usdc"),
                 minimum_charge_usdc: row.get("minimum_charge_usdc"),
                 is_active: row.get("is_active"),
->>>>>>> 1cf8bfca
                 created_at: DateTime::parse_from_rfc3339(&row.get::<String, _>("created_at"))
                     .unwrap()
                     .with_timezone(&Utc),
                 updated_at: DateTime::parse_from_rfc3339(&row.get::<String, _>("updated_at"))
                     .unwrap()
                     .with_timezone(&Utc),
-<<<<<<< HEAD
-                metadata: row.get("metadata"),
-=======
->>>>>>> 1cf8bfca
             }))
         } else {
             Ok(None)
         }
     }
 
-<<<<<<< HEAD
-    pub async fn update_deployment_contract(&self, contract_id: &str, name: Option<&str>, description: Option<&str>, status: Option<&str>, start_block: Option<u64>, metadata: Option<&str>) -> Result<(), sqlx::Error> {
-        let now = Utc::now();
-        let mut updates = Vec::new();
-        let mut values: Vec<&str> = Vec::new();
-        
-        if let Some(n) = name {
-            updates.push("name = ?");
-            values.push(n);
-        }
-        if let Some(d) = description {
-            updates.push("description = ?");
-            values.push(d);
-        }
-        if let Some(s) = status {
-            updates.push("status = ?");
-            values.push(s);
-        }
-        if let Some(m) = metadata {
-            updates.push("metadata = ?");
-            values.push(m);
-        }
-        
-        if updates.is_empty() && start_block.is_none() {
-            return Ok(()); // Nothing to update
-        }
-        
-        if let Some(_sb) = start_block {
-            updates.push("start_block = ?");
-        }
-        
-        updates.push("updated_at = ?");
-        let now_str = now.to_rfc3339();
-        
-        let query = format!("UPDATE deployment_contracts SET {} WHERE id = ?", updates.join(", "));
-        
-=======
     pub async fn insert_cpu_usage_record(&self, usage: &CpuUsageRecord) -> Result<(), sqlx::Error> {
         sqlx::query(
             r#"
@@ -1703,40 +1745,10 @@
 
         query.push_str(" ORDER BY cur.timestamp DESC");
 
->>>>>>> 1cf8bfca
         let mut sql_query = sqlx::query(&query);
         for value in values {
             sql_query = sql_query.bind(value);
         }
-<<<<<<< HEAD
-        if let Some(sb) = start_block {
-            sql_query = sql_query.bind(sb as i64);
-        }
-        sql_query = sql_query.bind(&now_str).bind(contract_id);
-        
-        sql_query.execute(&self.pool).await?;
-        Ok(())
-    }
-
-    pub async fn delete_deployment_contract(&self, contract_id: &str) -> Result<(), sqlx::Error> {
-        sqlx::query("DELETE FROM deployment_contracts WHERE id = ?")
-            .bind(contract_id)
-            .execute(&self.pool)
-            .await?;
-        Ok(())
-    }
-
-    pub async fn get_contracts_by_deployment(&self, deployment_id: &str) -> Result<Vec<DeploymentContract>, sqlx::Error> {
-        self.get_deployment_contracts(deployment_id).await
-    }
-
-    pub async fn count_deployment_contracts(&self, deployment_id: &str) -> Result<i64, sqlx::Error> {
-        let count: i64 = sqlx::query_scalar("SELECT COUNT(*) FROM deployment_contracts WHERE deployment_id = ?")
-            .bind(deployment_id)
-            .fetch_one(&self.pool)
-            .await?;
-        Ok(count)
-=======
 
         let rows = sql_query.fetch_all(&self.pool).await?;
 
@@ -1756,6 +1768,5 @@
         }
 
         Ok(stats)
->>>>>>> 1cf8bfca
     }
 }