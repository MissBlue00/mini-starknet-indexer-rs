use sqlx::{SqlitePool, Row, sqlite::SqliteConnectOptions};
use chrono::{DateTime, Utc};
use std::str::FromStr;

#[derive(Debug, Clone)]
pub struct EventRecord {
    pub id: String,
    pub contract_address: String,
    pub event_type: String,
    pub block_number: u64,
    pub transaction_hash: String,
    pub log_index: i32,
    pub timestamp: DateTime<Utc>,
    pub decoded_data: Option<String>,
    pub raw_data: String,
    pub raw_keys: String,
}

#[derive(Debug, Clone)]
pub struct IndexerState {
    #[allow(dead_code)]
    pub id: i32,
    #[allow(dead_code)] 
    pub contract_address: String,
    pub last_synced_block: u64,
    pub updated_at: DateTime<Utc>,
}

#[derive(Debug, Clone)]
pub struct DeploymentRecord {
    pub id: String,
    pub name: String,
    pub description: Option<String>,
    pub database_url: String,
    pub contract_address: Option<String>,
    pub network: String,
    pub status: String, // "active", "inactive", "error"
    pub created_at: DateTime<Utc>,
    pub updated_at: DateTime<Utc>,
    pub metadata: Option<String>, // JSON metadata
}

#[derive(Debug, Clone)]
pub struct ApiCallRecord {
    pub id: String,
    pub deployment_id: Option<String>,
    pub user_id: Option<String>,
    pub endpoint: String,
    pub method: String,
    pub timestamp: DateTime<Utc>,
    pub duration_ms: Option<i64>,
    pub status_code: Option<i32>,
    pub metadata: Option<String>,
}

#[derive(Debug, Clone)]
pub struct ContractQueryRecord {
    pub id: String,
    pub api_call_id: String,
    pub contract_address: String,
    pub query_type: String,
    pub timestamp: DateTime<Utc>,
    pub cost_usdc: f64,
}

#[derive(Debug, Clone)]
<<<<<<< HEAD
pub struct ApiKeyRecord {
    pub id: String,
    pub deployment_id: String,
    pub key_hash: String, // Hashed version of the API key for storage
    pub name: String,
    pub description: Option<String>,
    pub permissions: String, // JSON string of allowed operations
    pub is_active: bool,
    pub last_used: Option<DateTime<Utc>>,
    pub created_at: DateTime<Utc>,
    pub expires_at: Option<DateTime<Utc>>,
=======
pub struct CpuPricingTier {
    pub id: String,
    pub name: String,
    pub cpu_units_per_request: i32,
    pub price_per_cpu_unit_usdc: f64,
    pub minimum_charge_usdc: f64,
    pub is_active: bool,
    pub created_at: DateTime<Utc>,
    pub updated_at: DateTime<Utc>,
}

#[derive(Debug, Clone)]
pub struct CpuUsageRecord {
    pub id: String,
    pub api_call_id: String,
    pub cpu_units_used: i32,
    pub cpu_time_ms: i32,
    pub memory_usage_mb: f64,
    pub cost_usdc: f64,
    pub timestamp: DateTime<Utc>,
>>>>>>> 36a8f4dc
}

pub struct Database {
    pub pool: SqlitePool,
}

impl Database {
    pub fn normalize_address(address: &str) -> String {
        if !address.starts_with("0x") {
            return address.to_string();
        }
        
        let hex = &address[2..];
        let trimmed = hex.trim_start_matches('0');
        let hex_part = if trimmed.is_empty() { "0" } else { trimmed };
        let padded = format!("{:0>64}", hex_part);
        format!("0x{}", padded)
    }

    pub async fn new(database_url: &str) -> Result<Self, sqlx::Error> {
        // Parse the database URL and create connection options that will create the file if it doesn't exist
        let options = SqliteConnectOptions::from_str(database_url)?
            .create_if_missing(true);
        
        let pool = SqlitePool::connect_with(options).await?;
        
        // Create tables
        sqlx::query(
            r#"
            CREATE TABLE IF NOT EXISTS events (
                id TEXT PRIMARY KEY,
                contract_address TEXT NOT NULL,
                event_type TEXT NOT NULL,
                block_number INTEGER NOT NULL,
                transaction_hash TEXT NOT NULL,
                log_index INTEGER NOT NULL,
                timestamp TEXT NOT NULL,
                decoded_data TEXT,
                raw_data TEXT NOT NULL,
                raw_keys TEXT NOT NULL
            )
            "#
        ).execute(&pool).await?;

        sqlx::query(
            r#"
            CREATE TABLE IF NOT EXISTS indexer_state (
                id INTEGER PRIMARY KEY,
                contract_address TEXT UNIQUE NOT NULL,
                last_synced_block INTEGER NOT NULL,
                updated_at TEXT NOT NULL
            )
            "#
        ).execute(&pool).await?;

        sqlx::query(
            r#"
            CREATE TABLE IF NOT EXISTS deployments (
                id TEXT PRIMARY KEY,
                name TEXT NOT NULL,
                description TEXT,
                database_url TEXT NOT NULL,
                contract_address TEXT,
                network TEXT NOT NULL,
                status TEXT NOT NULL DEFAULT 'active',
                created_at TEXT NOT NULL,
                updated_at TEXT NOT NULL,
                metadata TEXT
            )
            "#
        ).execute(&pool).await?;

        // API usage tracking tables
        sqlx::query(
            r#"
            CREATE TABLE IF NOT EXISTS api_calls (
                id TEXT PRIMARY KEY,
                deployment_id TEXT,
                user_id TEXT,
                endpoint TEXT NOT NULL,
                method TEXT NOT NULL,
                timestamp TEXT NOT NULL,
                duration_ms INTEGER,
                status_code INTEGER,
                metadata TEXT
            )
            "#
        ).execute(&pool).await?;

        sqlx::query(
            r#"
            CREATE TABLE IF NOT EXISTS contract_queries (
                id TEXT PRIMARY KEY,
                api_call_id TEXT NOT NULL,
                contract_address TEXT NOT NULL,
                query_type TEXT NOT NULL,
                timestamp TEXT NOT NULL,
                cost_usdc REAL NOT NULL DEFAULT 0.001,
                FOREIGN KEY (api_call_id) REFERENCES api_calls(id)
            )
            "#
        ).execute(&pool).await?;

        // API keys table for deployment authentication
        sqlx::query(
            r#"
            CREATE TABLE IF NOT EXISTS api_keys (
                id TEXT PRIMARY KEY,
                deployment_id TEXT NOT NULL,
                key_hash TEXT NOT NULL UNIQUE,
                name TEXT NOT NULL,
                description TEXT,
                permissions TEXT NOT NULL DEFAULT '{"read": true, "write": false}',
                is_active BOOLEAN NOT NULL DEFAULT 1,
                last_used TEXT,
                created_at TEXT NOT NULL,
                expires_at TEXT,
                FOREIGN KEY (deployment_id) REFERENCES deployments(id) ON DELETE CASCADE
            )
            "#
        ).execute(&pool).await?;

        // Create indexes for fast queries
        sqlx::query("CREATE INDEX IF NOT EXISTS idx_events_contract_block ON events(contract_address, block_number)")
            .execute(&pool).await?;
        
        sqlx::query("CREATE INDEX IF NOT EXISTS idx_events_type ON events(event_type)")
            .execute(&pool).await?;
        
        sqlx::query("CREATE INDEX IF NOT EXISTS idx_events_timestamp ON events(timestamp)")
            .execute(&pool).await?;
            
        // Create indexes for deployments table
        sqlx::query("CREATE INDEX IF NOT EXISTS idx_deployments_status ON deployments(status)")
            .execute(&pool).await?;
        
        sqlx::query("CREATE INDEX IF NOT EXISTS idx_deployments_network ON deployments(network)")
            .execute(&pool).await?;
        
        sqlx::query("CREATE INDEX IF NOT EXISTS idx_deployments_contract_address ON deployments(contract_address)")
            .execute(&pool).await?;
            
        // Create indexes for API keys table
        sqlx::query("CREATE INDEX IF NOT EXISTS idx_api_keys_deployment_id ON api_keys(deployment_id)")
            .execute(&pool).await?;
        
        sqlx::query("CREATE INDEX IF NOT EXISTS idx_api_keys_key_hash ON api_keys(key_hash)")
            .execute(&pool).await?;
        
        sqlx::query("CREATE INDEX IF NOT EXISTS idx_api_keys_active ON api_keys(is_active)")
            .execute(&pool).await?;
        
        // Create indexes for API usage tracking
        sqlx::query("CREATE INDEX IF NOT EXISTS idx_api_calls_deployment_id ON api_calls(deployment_id)")
            .execute(&pool).await?;
        
        sqlx::query("CREATE INDEX IF NOT EXISTS idx_api_calls_timestamp ON api_calls(timestamp)")
            .execute(&pool).await?;
        
        sqlx::query("CREATE INDEX IF NOT EXISTS idx_contract_queries_api_call_id ON contract_queries(api_call_id)")
            .execute(&pool).await?;
        
        sqlx::query("CREATE INDEX IF NOT EXISTS idx_contract_queries_contract_address ON contract_queries(contract_address)")
            .execute(&pool).await?;
        
        sqlx::query("CREATE INDEX IF NOT EXISTS idx_contract_queries_timestamp ON contract_queries(timestamp)")
            .execute(&pool).await?;

        // CPU pricing configuration tables
        sqlx::query(
            r#"
            CREATE TABLE IF NOT EXISTS cpu_pricing_tiers (
                id TEXT PRIMARY KEY,
                name TEXT NOT NULL,
                cpu_units_per_request INTEGER NOT NULL,
                price_per_cpu_unit_usdc REAL NOT NULL,
                minimum_charge_usdc REAL NOT NULL DEFAULT 0.001,
                is_active BOOLEAN NOT NULL DEFAULT 1,
                created_at TEXT NOT NULL,
                updated_at TEXT NOT NULL
            )
            "#
        ).execute(&pool).await?;

        sqlx::query(
            r#"
            CREATE TABLE IF NOT EXISTS cpu_usage_records (
                id TEXT PRIMARY KEY,
                api_call_id TEXT NOT NULL,
                cpu_units_used INTEGER NOT NULL,
                cpu_time_ms INTEGER NOT NULL,
                memory_usage_mb REAL NOT NULL,
                cost_usdc REAL NOT NULL,
                timestamp TEXT NOT NULL,
                FOREIGN KEY (api_call_id) REFERENCES api_calls(id)
            )
            "#
        ).execute(&pool).await?;

        // Create indexes for CPU pricing
        sqlx::query("CREATE INDEX IF NOT EXISTS idx_cpu_pricing_tiers_active ON cpu_pricing_tiers(is_active)")
            .execute(&pool).await?;
        
        sqlx::query("CREATE INDEX IF NOT EXISTS idx_cpu_usage_records_api_call_id ON cpu_usage_records(api_call_id)")
            .execute(&pool).await?;
        
        sqlx::query("CREATE INDEX IF NOT EXISTS idx_cpu_usage_records_timestamp ON cpu_usage_records(timestamp)")
            .execute(&pool).await?;

        Ok(Database { pool })
    }

    pub async fn insert_events(&self, events: &[EventRecord]) -> Result<(), sqlx::Error> {
        if events.is_empty() {
            return Ok(());
        }

        let mut tx = self.pool.begin().await?;
        
        for event in events {
            sqlx::query(
                r#"
                INSERT OR REPLACE INTO events 
                (id, contract_address, event_type, block_number, transaction_hash, log_index, timestamp, decoded_data, raw_data, raw_keys)
                VALUES (?, ?, ?, ?, ?, ?, ?, ?, ?, ?)
                "#
            )
            .bind(&event.id)
            .bind(&event.contract_address)
            .bind(&event.event_type)
            .bind(event.block_number as i64)
            .bind(&event.transaction_hash)
            .bind(event.log_index)
            .bind(event.timestamp.to_rfc3339())
            .bind(&event.decoded_data)
            .bind(&event.raw_data)
            .bind(&event.raw_keys)
            .execute(&mut *tx)
            .await?;
        }
        
        tx.commit().await?;
        Ok(())
    }

    pub async fn get_events(
        &self,
        contract_address: &str,
        event_types: Option<&[String]>,
        from_block: Option<u64>,
        to_block: Option<u64>,
        limit: i32,
        offset: i32,
    ) -> Result<Vec<EventRecord>, sqlx::Error> {
        let normalized_address = Self::normalize_address(contract_address);
        // Use a simpler approach with separate queries for different cases
        let rows = match (event_types, from_block, to_block) {
            // No filters except contract address
            (None, None, None) => {
                sqlx::query(
                    "SELECT id, contract_address, event_type, block_number, transaction_hash, log_index, timestamp, decoded_data, raw_data, raw_keys 
                     FROM events WHERE contract_address = ? 
                     ORDER BY block_number DESC, log_index DESC LIMIT ? OFFSET ?"
                )
                .bind(&normalized_address)
                .bind(limit as i64)
                .bind(offset as i64)
                .fetch_all(&self.pool)
                .await?
            }
            // Only block range filter
            (None, Some(from), Some(to)) => {
                sqlx::query(
                    "SELECT id, contract_address, event_type, block_number, transaction_hash, log_index, timestamp, decoded_data, raw_data, raw_keys 
                     FROM events WHERE contract_address = ? AND block_number >= ? AND block_number <= ? 
                     ORDER BY block_number DESC, log_index DESC LIMIT ? OFFSET ?"
                )
                .bind(&normalized_address)
                .bind(from as i64)
                .bind(to as i64)
                .bind(limit as i64)
                .bind(offset as i64)
                .fetch_all(&self.pool)
                .await?
            }
            // Only from block
            (None, Some(from), None) => {
                sqlx::query(
                    "SELECT id, contract_address, event_type, block_number, transaction_hash, log_index, timestamp, decoded_data, raw_data, raw_keys 
                     FROM events WHERE contract_address = ? AND block_number >= ? 
                     ORDER BY block_number DESC, log_index DESC LIMIT ? OFFSET ?"
                )
                .bind(&normalized_address)
                .bind(from as i64)
                .bind(limit as i64)
                .bind(offset as i64)
                .fetch_all(&self.pool)
                .await?
            }
            // Only to block
            (None, None, Some(to)) => {
                sqlx::query(
                    "SELECT id, contract_address, event_type, block_number, transaction_hash, log_index, timestamp, decoded_data, raw_data, raw_keys 
                     FROM events WHERE contract_address = ? AND block_number <= ? 
                     ORDER BY block_number DESC, log_index DESC LIMIT ? OFFSET ?"
                )
                .bind(&normalized_address)
                .bind(to as i64)
                .bind(limit as i64)
                .bind(offset as i64)
                .fetch_all(&self.pool)
                .await?
            }
            // For now, handle event type filtering in memory - we can optimize this later
            _ => {
                sqlx::query(
                    "SELECT id, contract_address, event_type, block_number, transaction_hash, log_index, timestamp, decoded_data, raw_data, raw_keys 
                     FROM events WHERE contract_address = ? 
                     ORDER BY block_number DESC, log_index DESC"
                )
                .bind(&normalized_address)
                .fetch_all(&self.pool)
                .await?
            }
        };
        
        let mut events = Vec::new();
        for row in rows.into_iter().take(limit as usize).skip(offset as usize) {
            let event_type: String = row.get("event_type");
            
            // Filter by event types if specified
            if let Some(filter_types) = event_types {
                if !filter_types.contains(&event_type) {
                    continue;
                }
            }
            
            events.push(EventRecord {
                id: row.get("id"),
                contract_address: row.get("contract_address"),
                event_type,
                block_number: row.get::<i64, _>("block_number") as u64,
                transaction_hash: row.get("transaction_hash"),
                log_index: row.get("log_index"),
                timestamp: DateTime::parse_from_rfc3339(&row.get::<String, _>("timestamp"))
                    .unwrap()
                    .with_timezone(&Utc),
                decoded_data: row.get("decoded_data"),
                raw_data: row.get("raw_data"),
                raw_keys: row.get("raw_keys"),
            });
        }
        
        Ok(events)
    }

    pub async fn get_events_with_ordering(
        &self,
        contract_address: &str,
        event_types: Option<&[String]>,
        from_block: Option<u64>,
        to_block: Option<u64>,
        limit: i32,
        offset: i32,
        order_by: Option<crate::graphql::types::EventOrderBy>,
    ) -> Result<Vec<EventRecord>, sqlx::Error> {
        let normalized_address = Self::normalize_address(contract_address);
        
        // Determine the ORDER BY clause based on the order_by parameter
        let order_clause = match order_by {
            Some(crate::graphql::types::EventOrderBy::BlockNumberDesc) | None => "ORDER BY block_number DESC, log_index DESC",
            Some(crate::graphql::types::EventOrderBy::BlockNumberAsc) => "ORDER BY block_number ASC, log_index ASC",
            Some(crate::graphql::types::EventOrderBy::TimestampDesc) => "ORDER BY timestamp DESC, log_index DESC",
            Some(crate::graphql::types::EventOrderBy::TimestampAsc) => "ORDER BY timestamp ASC, log_index ASC",
        };
        
        // Use a simpler approach with separate queries for different cases
        let rows = match (event_types, from_block, to_block) {
            // No filters except contract address
            (None, None, None) => {
                let query = format!(
                    "SELECT id, contract_address, event_type, block_number, transaction_hash, log_index, timestamp, decoded_data, raw_data, raw_keys 
                     FROM events WHERE contract_address = ? 
                     {} LIMIT ? OFFSET ?", order_clause
                );
                sqlx::query(&query)
                    .bind(&normalized_address)
                    .bind(limit as i64)
                    .bind(offset as i64)
                    .fetch_all(&self.pool)
                    .await?
            }
            // Only block range filter
            (None, Some(from), Some(to)) => {
                let query = format!(
                    "SELECT id, contract_address, event_type, block_number, transaction_hash, log_index, timestamp, decoded_data, raw_data, raw_keys 
                     FROM events WHERE contract_address = ? AND block_number >= ? AND block_number <= ? 
                     {} LIMIT ? OFFSET ?", order_clause
                );
                sqlx::query(&query)
                    .bind(&normalized_address)
                    .bind(from as i64)
                    .bind(to as i64)
                    .bind(limit as i64)
                    .bind(offset as i64)
                    .fetch_all(&self.pool)
                    .await?
            }
            // Only from block
            (None, Some(from), None) => {
                let query = format!(
                    "SELECT id, contract_address, event_type, block_number, transaction_hash, log_index, timestamp, decoded_data, raw_data, raw_keys 
                     FROM events WHERE contract_address = ? AND block_number >= ? 
                     {} LIMIT ? OFFSET ?", order_clause
                );
                sqlx::query(&query)
                    .bind(&normalized_address)
                    .bind(from as i64)
                    .bind(limit as i64)
                    .bind(offset as i64)
                    .fetch_all(&self.pool)
                    .await?
            }
            // Only to block
            (None, None, Some(to)) => {
                let query = format!(
                    "SELECT id, contract_address, event_type, block_number, transaction_hash, log_index, timestamp, decoded_data, raw_data, raw_keys 
                     FROM events WHERE contract_address = ? AND block_number <= ? 
                     {} LIMIT ? OFFSET ?", order_clause
                );
                sqlx::query(&query)
                    .bind(&normalized_address)
                    .bind(to as i64)
                    .bind(limit as i64)
                    .bind(offset as i64)
                    .fetch_all(&self.pool)
                    .await?
            }
            // For now, handle event type filtering in memory - we can optimize this later
            _ => {
                let query = format!(
                    "SELECT id, contract_address, event_type, block_number, transaction_hash, log_index, timestamp, decoded_data, raw_data, raw_keys 
                     FROM events WHERE contract_address = ? 
                     {}", order_clause
                );
                sqlx::query(&query)
                    .bind(&normalized_address)
                    .fetch_all(&self.pool)
                    .await?
            }
        };
        
        let mut events = Vec::new();
        for row in rows.into_iter().take(limit as usize).skip(offset as usize) {
            let event_type: String = row.get("event_type");
            
            // Filter by event types if specified
            if let Some(filter_types) = event_types {
                if !filter_types.contains(&event_type) {
                    continue;
                }
            }
            
            events.push(EventRecord {
                id: row.get("id"),
                contract_address: row.get("contract_address"),
                event_type,
                block_number: row.get::<i64, _>("block_number") as u64,
                transaction_hash: row.get("transaction_hash"),
                log_index: row.get("log_index"),
                timestamp: DateTime::parse_from_rfc3339(&row.get::<String, _>("timestamp"))
                    .unwrap()
                    .with_timezone(&Utc),
                decoded_data: row.get("decoded_data"),
                raw_data: row.get("raw_data"),
                raw_keys: row.get("raw_keys"),
            });
        }
        
        Ok(events)
    }

    pub async fn get_indexer_state(&self, contract_address: &str) -> Result<Option<IndexerState>, sqlx::Error> {
        let normalized_address = Self::normalize_address(contract_address);
        let row = sqlx::query(
            "SELECT id, contract_address, last_synced_block, updated_at FROM indexer_state WHERE contract_address = ?"
        )
        .bind(&normalized_address)
        .fetch_optional(&self.pool)
        .await?;

        if let Some(row) = row {
            Ok(Some(IndexerState {
                id: row.get("id"),
                contract_address: row.get("contract_address"),
                last_synced_block: row.get::<i64, _>("last_synced_block") as u64,
                updated_at: DateTime::parse_from_rfc3339(&row.get::<String, _>("updated_at"))
                    .unwrap()
                    .with_timezone(&Utc),
            }))
        } else {
            Ok(None)
        }
    }

    pub async fn update_indexer_state(&self, contract_address: &str, last_synced_block: u64) -> Result<(), sqlx::Error> {
        let normalized_address = Self::normalize_address(contract_address);
        let now = Utc::now();
        sqlx::query(
            r#"
            INSERT OR REPLACE INTO indexer_state (contract_address, last_synced_block, updated_at)
            VALUES (?, ?, ?)
            "#
        )
        .bind(&normalized_address)
        .bind(last_synced_block as i64)
        .bind(now.to_rfc3339())
        .execute(&self.pool)
        .await?;
        
        Ok(())
    }

    pub async fn count_events(&self, contract_address: &str, event_types: Option<&[String]>) -> Result<i64, sqlx::Error> {
        let normalized_address = Self::normalize_address(contract_address);
        match event_types {
            None => {
                let count: i64 = sqlx::query_scalar("SELECT COUNT(*) FROM events WHERE contract_address = ?")
                    .bind(&normalized_address)
                    .fetch_one(&self.pool)
                    .await?;
                Ok(count)
            }
            Some(types) if types.is_empty() => {
                let count: i64 = sqlx::query_scalar("SELECT COUNT(*) FROM events WHERE contract_address = ?")
                    .bind(&normalized_address)
                    .fetch_one(&self.pool)
                    .await?;
                Ok(count)
            }
            Some(types) => {
                // For now, use a simple approach - get all events and count in memory
                // In production, you'd want to optimize this with proper SQL IN clauses
                let events = self.get_events(&normalized_address, Some(types), None, None, i32::MAX, 0).await?;
                Ok(events.len() as i64)
            }
        }
    }

    pub async fn get_events_with_advanced_filters(
        &self,
        contract_address: &str,
        event_types: Option<&[String]>,
        event_keys: Option<&[String]>,
        from_block: Option<u64>,
        to_block: Option<u64>,
        from_timestamp: Option<chrono::DateTime<chrono::Utc>>,
        to_timestamp: Option<chrono::DateTime<chrono::Utc>>,
        transaction_hash: Option<&str>,
        limit: i32,
        offset: i32,
        order_by: Option<crate::graphql::types::EventOrderBy>,
    ) -> Result<Vec<EventRecord>, sqlx::Error> {
        let normalized_address = Self::normalize_address(contract_address);
        // For now, use the existing get_events method and filter in memory
        // This can be optimized later with proper dynamic SQL queries
        let mut events = self.get_events_with_ordering(&normalized_address, event_types, from_block, to_block, limit * 2, offset, order_by).await?;
        
        // Apply additional filters in memory
        events.retain(|event| {
            // Filter by event keys if specified
            if let Some(filter_keys) = event_keys {
                let keys: Vec<String> = serde_json::from_str(&event.raw_keys).unwrap_or_default();
                let has_matching_key = filter_keys.iter().any(|filter_key| {
                    keys.iter().any(|key| key.contains(filter_key))
                });
                if !has_matching_key {
                    return false;
                }
            }

            // Filter by timestamp if specified
            if let Some(from_ts) = from_timestamp {
                if event.timestamp < from_ts {
                    return false;
                }
            }
            if let Some(to_ts) = to_timestamp {
                if event.timestamp > to_ts {
                    return false;
                }
            }

            // Filter by transaction hash if specified
            if let Some(tx_hash) = transaction_hash {
                if event.transaction_hash != tx_hash {
                    return false;
                }
            }

            true
        });

        // Apply limit after filtering
        events.truncate(limit as usize);
        
        Ok(events)
    }

    pub async fn get_indexer_stats(&self, contract_address: &str) -> Result<serde_json::Value, sqlx::Error> {
        let normalized_address = Self::normalize_address(contract_address);
        // Get total events count
        let total_events: i64 = sqlx::query_scalar("SELECT COUNT(*) FROM events WHERE contract_address = ?")
            .bind(&normalized_address)
            .fetch_one(&self.pool)
            .await?;

        // Get events by type
        let event_types = sqlx::query(
            "SELECT event_type, COUNT(*) as count FROM events WHERE contract_address = ? GROUP BY event_type ORDER BY count DESC"
        )
        .bind(&normalized_address)
        .fetch_all(&self.pool)
        .await?;

        let mut type_stats = serde_json::Map::new();
        for row in event_types {
            let event_type: String = row.get("event_type");
            let count: i64 = row.get("count");
            type_stats.insert(event_type, serde_json::Value::Number(count.into()));
        }

        // Get block range
        let block_range = sqlx::query(
            "SELECT MIN(block_number) as min_block, MAX(block_number) as max_block FROM events WHERE contract_address = ?"
        )
        .bind(&normalized_address)
        .fetch_one(&self.pool)
        .await?;

        let min_block: Option<i64> = block_range.get("min_block");
        let max_block: Option<i64> = block_range.get("max_block");

        // Get time range
        let time_range = sqlx::query(
            "SELECT MIN(timestamp) as min_time, MAX(timestamp) as max_time FROM events WHERE contract_address = ?"
        )
        .bind(&normalized_address)
        .fetch_one(&self.pool)
        .await?;

        let min_time: Option<String> = time_range.get("min_time");
        let max_time: Option<String> = time_range.get("max_time");

        Ok(serde_json::json!({
            "contract_address": normalized_address,
            "total_events": total_events,
            "event_types": type_stats,
            "block_range": {
                "min": min_block,
                "max": max_block
            },
            "time_range": {
                "min": min_time,
                "max": max_time
            }
        }))
    }

    pub async fn get_all_contract_addresses(&self) -> Result<Vec<String>, sqlx::Error> {
        let rows = sqlx::query(
            "SELECT DISTINCT contract_address FROM events ORDER BY contract_address"
        )
        .fetch_all(&self.pool)
        .await?;
        
        let addresses: Vec<String> = rows.into_iter()
            .map(|row| row.get("contract_address"))
            .collect();
        
        Ok(addresses)
    }

    #[allow(dead_code)]
    pub async fn get_events_from_multiple_contracts(
        &self,
        contract_addresses: &[String],
        event_types: Option<&[String]>,
        event_keys: Option<&[String]>,
        from_block: Option<u64>,
        to_block: Option<u64>,
        from_timestamp: Option<chrono::DateTime<chrono::Utc>>,
        to_timestamp: Option<chrono::DateTime<chrono::Utc>>,
        transaction_hash: Option<&str>,
        limit: i32,
        offset: i32,
    ) -> Result<Vec<EventRecord>, sqlx::Error> {
        let mut all_events = Vec::new();
        
        for contract_address in contract_addresses {
            let events = self.get_events_with_advanced_filters(
                contract_address,
                event_types,
                event_keys,
                from_block,
                to_block,
                from_timestamp,
                to_timestamp,
                transaction_hash,
                limit,
                offset,
                None, // Default ordering
            ).await?;
            
            all_events.extend(events);
        }
        
        // Sort by block number and log index (newest first)
        all_events.sort_by(|a, b| {
            b.block_number.cmp(&a.block_number)
                .then(b.log_index.cmp(&a.log_index))
        });
        
        // Apply limit to the combined results
        all_events.truncate(limit as usize);
        
        Ok(all_events)
    }

    // Deployment management methods
    pub async fn create_deployment(&self, deployment: &DeploymentRecord) -> Result<(), sqlx::Error> {
        sqlx::query(
            r#"
            INSERT INTO deployments (id, name, description, database_url, contract_address, network, status, created_at, updated_at, metadata)
            VALUES (?, ?, ?, ?, ?, ?, ?, ?, ?, ?)
            "#
        )
        .bind(&deployment.id)
        .bind(&deployment.name)
        .bind(&deployment.description)
        .bind(&deployment.database_url)
        .bind(&deployment.contract_address)
        .bind(&deployment.network)
        .bind(&deployment.status)
        .bind(deployment.created_at.to_rfc3339())
        .bind(deployment.updated_at.to_rfc3339())
        .bind(&deployment.metadata)
        .execute(&self.pool)
        .await?;

        Ok(())
    }

    pub async fn get_deployment(&self, id: &str) -> Result<Option<DeploymentRecord>, sqlx::Error> {
        let row = sqlx::query(
            "SELECT id, name, description, database_url, contract_address, network, status, created_at, updated_at, metadata 
             FROM deployments WHERE id = ?"
        )
        .bind(id)
        .fetch_optional(&self.pool)
        .await?;

        if let Some(row) = row {
            Ok(Some(DeploymentRecord {
                id: row.get("id"),
                name: row.get("name"),
                description: row.get("description"),
                database_url: row.get("database_url"),
                contract_address: row.get("contract_address"),
                network: row.get("network"),
                status: row.get("status"),
                created_at: DateTime::parse_from_rfc3339(&row.get::<String, _>("created_at"))
                    .unwrap()
                    .with_timezone(&Utc),
                updated_at: DateTime::parse_from_rfc3339(&row.get::<String, _>("updated_at"))
                    .unwrap()
                    .with_timezone(&Utc),
                metadata: row.get("metadata"),
            }))
        } else {
            Ok(None)
        }
    }

    pub async fn get_deployments(
        &self,
        status: Option<&str>,
        network: Option<&str>,
        limit: i32,
        offset: i32,
    ) -> Result<Vec<DeploymentRecord>, sqlx::Error> {
        let mut query = "SELECT id, name, description, database_url, contract_address, network, status, created_at, updated_at, metadata FROM deployments".to_string();
        let mut conditions = Vec::new();
        
        if status.is_some() {
            conditions.push("status = ?");
        }
        if network.is_some() {
            conditions.push("network = ?");
        }
        
        if !conditions.is_empty() {
            query.push_str(" WHERE ");
            query.push_str(&conditions.join(" AND "));
        }
        
        query.push_str(" ORDER BY created_at DESC LIMIT ? OFFSET ?");
        
        let mut sql_query = sqlx::query(&query);
        
        if let Some(s) = status {
            sql_query = sql_query.bind(s);
        }
        if let Some(n) = network {
            sql_query = sql_query.bind(n);
        }
        
        sql_query = sql_query.bind(limit as i64).bind(offset as i64);
        
        let rows = sql_query.fetch_all(&self.pool).await?;
        
        let mut deployments = Vec::new();
        for row in rows {
            deployments.push(DeploymentRecord {
                id: row.get("id"),
                name: row.get("name"),
                description: row.get("description"),
                database_url: row.get("database_url"),
                contract_address: row.get("contract_address"),
                network: row.get("network"),
                status: row.get("status"),
                created_at: DateTime::parse_from_rfc3339(&row.get::<String, _>("created_at"))
                    .unwrap()
                    .with_timezone(&Utc),
                updated_at: DateTime::parse_from_rfc3339(&row.get::<String, _>("updated_at"))
                    .unwrap()
                    .with_timezone(&Utc),
                metadata: row.get("metadata"),
            });
        }
        
        Ok(deployments)
    }

    pub async fn update_deployment(&self, id: &str, name: Option<&str>, description: Option<&str>, status: Option<&str>, contract_address: Option<&str>, metadata: Option<&str>) -> Result<(), sqlx::Error> {
        let now = Utc::now();
        let mut updates = Vec::new();
        let mut values: Vec<&str> = Vec::new();
        
        if let Some(n) = name {
            updates.push("name = ?");
            values.push(n);
        }
        if let Some(d) = description {
            updates.push("description = ?");
            values.push(d);
        }
        if let Some(s) = status {
            updates.push("status = ?");
            values.push(s);
        }
        if let Some(c) = contract_address {
            updates.push("contract_address = ?");
            values.push(c);
        }
        if let Some(m) = metadata {
            updates.push("metadata = ?");
            values.push(m);
        }
        
        if updates.is_empty() {
            return Ok(()); // Nothing to update
        }
        
        updates.push("updated_at = ?");
        let now_str = now.to_rfc3339();
        
        let query = format!("UPDATE deployments SET {} WHERE id = ?", updates.join(", "));
        
        let mut sql_query = sqlx::query(&query);
        for value in values {
            sql_query = sql_query.bind(value);
        }
        sql_query = sql_query.bind(&now_str).bind(id);
        
        sql_query.execute(&self.pool).await?;
        Ok(())
    }

    pub async fn delete_deployment(&self, id: &str) -> Result<(), sqlx::Error> {
        sqlx::query("DELETE FROM deployments WHERE id = ?")
            .bind(id)
            .execute(&self.pool)
            .await?;
        Ok(())
    }

    pub async fn count_deployments(&self, status: Option<&str>, network: Option<&str>) -> Result<i64, sqlx::Error> {
        let mut query = "SELECT COUNT(*) FROM deployments".to_string();
        let mut conditions = Vec::new();
        
        if status.is_some() {
            conditions.push("status = ?");
        }
        if network.is_some() {
            conditions.push("network = ?");
        }
        
        if !conditions.is_empty() {
            query.push_str(" WHERE ");
            query.push_str(&conditions.join(" AND "));
        }
        
        let mut sql_query = sqlx::query_scalar(&query);
        
        if let Some(s) = status {
            sql_query = sql_query.bind(s);
        }
        if let Some(n) = network {
            sql_query = sql_query.bind(n);
        }
        
        let count: i64 = sql_query.fetch_one(&self.pool).await?;
        Ok(count)
    }

    // API Call and Contract Query tracking methods
    
    pub async fn insert_api_call(&self, api_call: &ApiCallRecord) -> Result<(), sqlx::Error> {
        sqlx::query(
            r#"
            INSERT INTO api_calls (id, deployment_id, user_id, endpoint, method, timestamp, duration_ms, status_code, metadata)
            VALUES (?, ?, ?, ?, ?, ?, ?, ?, ?)
            "#
        )
        .bind(&api_call.id)
        .bind(&api_call.deployment_id)
        .bind(&api_call.user_id)
        .bind(&api_call.endpoint)
        .bind(&api_call.method)
        .bind(api_call.timestamp.to_rfc3339())
        .bind(api_call.duration_ms)
        .bind(api_call.status_code)
        .bind(&api_call.metadata)
        .execute(&self.pool)
        .await?;
        
        Ok(())
    }

    pub async fn insert_contract_query(&self, contract_query: &ContractQueryRecord) -> Result<(), sqlx::Error> {
        sqlx::query(
            r#"
            INSERT INTO contract_queries (id, api_call_id, contract_address, query_type, timestamp, cost_usdc)
            VALUES (?, ?, ?, ?, ?, ?)
            "#
        )
        .bind(&contract_query.id)
        .bind(&contract_query.api_call_id)
        .bind(&contract_query.contract_address)
        .bind(&contract_query.query_type)
        .bind(contract_query.timestamp.to_rfc3339())
        .bind(contract_query.cost_usdc)
        .execute(&self.pool)
        .await?;
        
        Ok(())
    }

    pub async fn get_api_call_usage_stats(
        &self,
        deployment_id: Option<&str>,
        user_id: Option<&str>,
        from_date: Option<DateTime<Utc>>,
        to_date: Option<DateTime<Utc>>,
    ) -> Result<Vec<serde_json::Value>, sqlx::Error> {
        let mut query = String::from(
            "SELECT 
                ac.id as api_call_id,
                ac.endpoint,
                ac.method,
                ac.timestamp,
                ac.duration_ms,
                ac.status_code,
                COUNT(cq.id) as contract_count,
                SUM(cq.cost_usdc) as total_cost_usdc
            FROM api_calls ac
            LEFT JOIN contract_queries cq ON ac.id = cq.api_call_id
            WHERE 1=1"
        );

        let mut conditions = Vec::new();
        let mut values: Vec<String> = Vec::new();

        if let Some(dep_id) = deployment_id {
            conditions.push("ac.deployment_id = ?");
            values.push(dep_id.to_string());
        }

        if let Some(uid) = user_id {
            conditions.push("ac.user_id = ?");
            values.push(uid.to_string());
        }

        if let Some(from) = from_date {
            conditions.push("ac.timestamp >= ?");
            values.push(from.to_rfc3339());
        }

        if let Some(to) = to_date {
            conditions.push("ac.timestamp <= ?");
            values.push(to.to_rfc3339());
        }

        if !conditions.is_empty() {
            query.push_str(" AND ");
            query.push_str(&conditions.join(" AND "));
        }

        query.push_str(" GROUP BY ac.id, ac.endpoint, ac.method, ac.timestamp, ac.duration_ms, ac.status_code");
        query.push_str(" ORDER BY ac.timestamp DESC");

        let mut sql_query = sqlx::query(&query);
        for value in values {
            sql_query = sql_query.bind(value);
        }

        let rows = sql_query.fetch_all(&self.pool).await?;

        let mut stats = Vec::new();
        for row in rows {
            stats.push(serde_json::json!({
                "api_call_id": row.get::<String, _>("api_call_id"),
                "endpoint": row.get::<String, _>("endpoint"),
                "method": row.get::<String, _>("method"),
                "timestamp": row.get::<String, _>("timestamp"),
                "duration_ms": row.get::<Option<i64>, _>("duration_ms"),
                "status_code": row.get::<Option<i32>, _>("status_code"),
                "contract_count": row.get::<i64, _>("contract_count"),
                "total_cost_usdc": row.get::<Option<f64>, _>("total_cost_usdc").unwrap_or(0.0)
            }));
        }

        Ok(stats)
    }

    pub async fn get_contract_usage_stats(
        &self,
        contract_address: Option<&str>,
        deployment_id: Option<&str>,
        from_date: Option<DateTime<Utc>>,
        to_date: Option<DateTime<Utc>>,
    ) -> Result<Vec<serde_json::Value>, sqlx::Error> {
        let mut query = String::from(
            "SELECT 
                cq.contract_address,
                cq.query_type,
                COUNT(cq.id) as query_count,
                SUM(cq.cost_usdc) as total_cost_usdc,
                ac.deployment_id
            FROM contract_queries cq
            LEFT JOIN api_calls ac ON cq.api_call_id = ac.id
            WHERE 1=1"
        );

        let mut conditions = Vec::new();
        let mut values: Vec<String> = Vec::new();

        if let Some(contract) = contract_address {
            conditions.push("cq.contract_address = ?");
            values.push(contract.to_string());
        }

        if let Some(dep_id) = deployment_id {
            conditions.push("ac.deployment_id = ?");
            values.push(dep_id.to_string());
        }

        if let Some(from) = from_date {
            conditions.push("cq.timestamp >= ?");
            values.push(from.to_rfc3339());
        }

        if let Some(to) = to_date {
            conditions.push("cq.timestamp <= ?");
            values.push(to.to_rfc3339());
        }

        if !conditions.is_empty() {
            query.push_str(" AND ");
            query.push_str(&conditions.join(" AND "));
        }

        query.push_str(" GROUP BY cq.contract_address, cq.query_type, ac.deployment_id");
        query.push_str(" ORDER BY total_cost_usdc DESC");

        let mut sql_query = sqlx::query(&query);
        for value in values {
            sql_query = sql_query.bind(value);
        }

        let rows = sql_query.fetch_all(&self.pool).await?;

        let mut stats = Vec::new();
        for row in rows {
            stats.push(serde_json::json!({
                "contract_address": row.get::<String, _>("contract_address"),
                "query_type": row.get::<String, _>("query_type"),
                "query_count": row.get::<i64, _>("query_count"),
                "total_cost_usdc": row.get::<f64, _>("total_cost_usdc"),
                "deployment_id": row.get::<Option<String>, _>("deployment_id")
            }));
        }

        Ok(stats)
    }

<<<<<<< HEAD
    // API Key Management Methods
    
    /// Create a new API key for a deployment
    pub async fn create_api_key(&self, api_key: &ApiKeyRecord) -> Result<(), sqlx::Error> {
        sqlx::query(
            r#"
            INSERT INTO api_keys (id, deployment_id, key_hash, name, description, permissions, is_active, last_used, created_at, expires_at)
            VALUES (?, ?, ?, ?, ?, ?, ?, ?, ?, ?)
            "#
        )
        .bind(&api_key.id)
        .bind(&api_key.deployment_id)
        .bind(&api_key.key_hash)
        .bind(&api_key.name)
        .bind(&api_key.description)
        .bind(&api_key.permissions)
        .bind(api_key.is_active)
        .bind(api_key.last_used.map(|dt| dt.to_rfc3339()))
        .bind(api_key.created_at.to_rfc3339())
        .bind(api_key.expires_at.map(|dt| dt.to_rfc3339()))
        .execute(&self.pool)
        .await?;

        Ok(())
    }

    /// Get an API key by its hash
    pub async fn get_api_key_by_hash(&self, key_hash: &str) -> Result<Option<ApiKeyRecord>, sqlx::Error> {
        let row = sqlx::query(
            r#"
            SELECT id, deployment_id, key_hash, name, description, permissions, is_active, last_used, created_at, expires_at
            FROM api_keys
            WHERE key_hash = ? AND is_active = 1
            "#
        )
        .bind(key_hash)
        .fetch_optional(&self.pool)
        .await?;

        if let Some(row) = row {
            Ok(Some(ApiKeyRecord {
                id: row.get("id"),
                deployment_id: row.get("deployment_id"),
                key_hash: row.get("key_hash"),
                name: row.get("name"),
                description: row.get("description"),
                permissions: row.get("permissions"),
                is_active: row.get("is_active"),
                last_used: row.get::<Option<String>, _>("last_used")
                    .map(|s| DateTime::parse_from_rfc3339(&s).unwrap().with_timezone(&Utc)),
                created_at: DateTime::parse_from_rfc3339(&row.get::<String, _>("created_at"))
                    .unwrap()
                    .with_timezone(&Utc),
                expires_at: row.get::<Option<String>, _>("expires_at")
                    .map(|s| DateTime::parse_from_rfc3339(&s).unwrap().with_timezone(&Utc)),
            }))
        } else {
            Ok(None)
        }
    }

    /// Get all API keys for a deployment
    pub async fn get_api_keys_for_deployment(&self, deployment_id: &str) -> Result<Vec<ApiKeyRecord>, sqlx::Error> {
        let rows = sqlx::query(
            r#"
            SELECT id, deployment_id, key_hash, name, description, permissions, is_active, last_used, created_at, expires_at
            FROM api_keys
            WHERE deployment_id = ?
            ORDER BY created_at DESC
            "#
        )
        .bind(deployment_id)
        .fetch_all(&self.pool)
        .await?;

        let mut api_keys = Vec::new();
        for row in rows {
            api_keys.push(ApiKeyRecord {
                id: row.get("id"),
                deployment_id: row.get("deployment_id"),
                key_hash: row.get("key_hash"),
                name: row.get("name"),
                description: row.get("description"),
                permissions: row.get("permissions"),
                is_active: row.get("is_active"),
                last_used: row.get::<Option<String>, _>("last_used")
                    .map(|s| DateTime::parse_from_rfc3339(&s).unwrap().with_timezone(&Utc)),
                created_at: DateTime::parse_from_rfc3339(&row.get::<String, _>("created_at"))
                    .unwrap()
                    .with_timezone(&Utc),
                expires_at: row.get::<Option<String>, _>("expires_at")
                    .map(|s| DateTime::parse_from_rfc3339(&s).unwrap().with_timezone(&Utc)),
            });
        }

        Ok(api_keys)
    }

    /// Update API key last used timestamp
    pub async fn update_api_key_last_used(&self, api_key_id: &str) -> Result<(), sqlx::Error> {
        sqlx::query(
            r#"
            UPDATE api_keys
            SET last_used = ?
            WHERE id = ?
            "#
        )
        .bind(Utc::now().to_rfc3339())
        .bind(api_key_id)
        .execute(&self.pool)
        .await?;

        Ok(())
    }

    /// Deactivate an API key
    pub async fn deactivate_api_key(&self, api_key_id: &str) -> Result<(), sqlx::Error> {
        sqlx::query(
            r#"
            UPDATE api_keys
            SET is_active = 0
            WHERE id = ?
            "#
        )
        .bind(api_key_id)
        .execute(&self.pool)
        .await?;

        Ok(())
    }

    /// Delete an API key
    pub async fn delete_api_key(&self, api_key_id: &str) -> Result<(), sqlx::Error> {
        sqlx::query(
            r#"
            DELETE FROM api_keys
            WHERE id = ?
            "#
        )
        .bind(api_key_id)
        .execute(&self.pool)
        .await?;

        Ok(())
    }

    /// Get API key by ID (without hash for display purposes)
    pub async fn get_api_key_by_id(&self, api_key_id: &str) -> Result<Option<ApiKeyRecord>, sqlx::Error> {
        let row = sqlx::query(
            r#"
            SELECT id, deployment_id, key_hash, name, description, permissions, is_active, last_used, created_at, expires_at
            FROM api_keys
            WHERE id = ?
            "#
        )
        .bind(api_key_id)
        .fetch_optional(&self.pool)
        .await?;

        if let Some(row) = row {
            Ok(Some(ApiKeyRecord {
                id: row.get("id"),
                deployment_id: row.get("deployment_id"),
                key_hash: row.get("key_hash"),
                name: row.get("name"),
                description: row.get("description"),
                permissions: row.get("permissions"),
                is_active: row.get("is_active"),
                last_used: row.get::<Option<String>, _>("last_used")
                    .map(|s| DateTime::parse_from_rfc3339(&s).unwrap().with_timezone(&Utc)),
                created_at: DateTime::parse_from_rfc3339(&row.get::<String, _>("created_at"))
                    .unwrap()
                    .with_timezone(&Utc),
                expires_at: row.get::<Option<String>, _>("expires_at")
                    .map(|s| DateTime::parse_from_rfc3339(&s).unwrap().with_timezone(&Utc)),
            }))
        } else {
            Ok(None)
        }
=======
    // CPU Pricing Management Methods
    
    pub async fn create_cpu_pricing_tier(&self, tier: &CpuPricingTier) -> Result<(), sqlx::Error> {
        sqlx::query(
            r#"
            INSERT INTO cpu_pricing_tiers (id, name, cpu_units_per_request, price_per_cpu_unit_usdc, minimum_charge_usdc, is_active, created_at, updated_at)
            VALUES (?, ?, ?, ?, ?, ?, ?, ?)
            "#
        )
        .bind(&tier.id)
        .bind(&tier.name)
        .bind(tier.cpu_units_per_request)
        .bind(tier.price_per_cpu_unit_usdc)
        .bind(tier.minimum_charge_usdc)
        .bind(tier.is_active)
        .bind(tier.created_at.to_rfc3339())
        .bind(tier.updated_at.to_rfc3339())
        .execute(&self.pool)
        .await?;
        
        Ok(())
    }

    pub async fn get_cpu_pricing_tiers(&self, active_only: bool) -> Result<Vec<CpuPricingTier>, sqlx::Error> {
        let query = if active_only {
            "SELECT id, name, cpu_units_per_request, price_per_cpu_unit_usdc, minimum_charge_usdc, is_active, created_at, updated_at FROM cpu_pricing_tiers WHERE is_active = 1 ORDER BY cpu_units_per_request ASC"
        } else {
            "SELECT id, name, cpu_units_per_request, price_per_cpu_unit_usdc, minimum_charge_usdc, is_active, created_at, updated_at FROM cpu_pricing_tiers ORDER BY cpu_units_per_request ASC"
        };
        
        let rows = sqlx::query(query).fetch_all(&self.pool).await?;
        
        let mut tiers = Vec::new();
        for row in rows {
            tiers.push(CpuPricingTier {
                id: row.get("id"),
                name: row.get("name"),
                cpu_units_per_request: row.get("cpu_units_per_request"),
                price_per_cpu_unit_usdc: row.get("price_per_cpu_unit_usdc"),
                minimum_charge_usdc: row.get("minimum_charge_usdc"),
                is_active: row.get("is_active"),
                created_at: DateTime::parse_from_rfc3339(&row.get::<String, _>("created_at"))
                    .unwrap()
                    .with_timezone(&Utc),
                updated_at: DateTime::parse_from_rfc3339(&row.get::<String, _>("updated_at"))
                    .unwrap()
                    .with_timezone(&Utc),
            });
        }
        
        Ok(tiers)
    }

    pub async fn get_cpu_pricing_tier_by_cpu_units(&self, cpu_units: i32) -> Result<Option<CpuPricingTier>, sqlx::Error> {
        let row = sqlx::query(
            "SELECT id, name, cpu_units_per_request, price_per_cpu_unit_usdc, minimum_charge_usdc, is_active, created_at, updated_at 
             FROM cpu_pricing_tiers 
             WHERE cpu_units_per_request >= ? AND is_active = 1 
             ORDER BY cpu_units_per_request ASC 
             LIMIT 1"
        )
        .bind(cpu_units)
        .fetch_optional(&self.pool)
        .await?;

        if let Some(row) = row {
            Ok(Some(CpuPricingTier {
                id: row.get("id"),
                name: row.get("name"),
                cpu_units_per_request: row.get("cpu_units_per_request"),
                price_per_cpu_unit_usdc: row.get("price_per_cpu_unit_usdc"),
                minimum_charge_usdc: row.get("minimum_charge_usdc"),
                is_active: row.get("is_active"),
                created_at: DateTime::parse_from_rfc3339(&row.get::<String, _>("created_at"))
                    .unwrap()
                    .with_timezone(&Utc),
                updated_at: DateTime::parse_from_rfc3339(&row.get::<String, _>("updated_at"))
                    .unwrap()
                    .with_timezone(&Utc),
            }))
        } else {
            Ok(None)
        }
    }

    pub async fn insert_cpu_usage_record(&self, usage: &CpuUsageRecord) -> Result<(), sqlx::Error> {
        sqlx::query(
            r#"
            INSERT INTO cpu_usage_records (id, api_call_id, cpu_units_used, cpu_time_ms, memory_usage_mb, cost_usdc, timestamp)
            VALUES (?, ?, ?, ?, ?, ?, ?)
            "#
        )
        .bind(&usage.id)
        .bind(&usage.api_call_id)
        .bind(usage.cpu_units_used)
        .bind(usage.cpu_time_ms)
        .bind(usage.memory_usage_mb)
        .bind(usage.cost_usdc)
        .bind(usage.timestamp.to_rfc3339())
        .execute(&self.pool)
        .await?;
        
        Ok(())
    }

    pub async fn get_cpu_usage_stats(
        &self,
        deployment_id: Option<&str>,
        from_date: Option<DateTime<Utc>>,
        to_date: Option<DateTime<Utc>>,
    ) -> Result<Vec<serde_json::Value>, sqlx::Error> {
        let mut query = String::from(
            "SELECT 
                cur.api_call_id,
                cur.cpu_units_used,
                cur.cpu_time_ms,
                cur.memory_usage_mb,
                cur.cost_usdc,
                cur.timestamp,
                ac.deployment_id,
                ac.endpoint,
                ac.method
            FROM cpu_usage_records cur
            LEFT JOIN api_calls ac ON cur.api_call_id = ac.id
            WHERE 1=1"
        );

        let mut conditions = Vec::new();
        let mut values: Vec<String> = Vec::new();

        if let Some(dep_id) = deployment_id {
            conditions.push("ac.deployment_id = ?");
            values.push(dep_id.to_string());
        }

        if let Some(from) = from_date {
            conditions.push("cur.timestamp >= ?");
            values.push(from.to_rfc3339());
        }

        if let Some(to) = to_date {
            conditions.push("cur.timestamp <= ?");
            values.push(to.to_rfc3339());
        }

        if !conditions.is_empty() {
            query.push_str(" AND ");
            query.push_str(&conditions.join(" AND "));
        }

        query.push_str(" ORDER BY cur.timestamp DESC");

        let mut sql_query = sqlx::query(&query);
        for value in values {
            sql_query = sql_query.bind(value);
        }

        let rows = sql_query.fetch_all(&self.pool).await?;

        let mut stats = Vec::new();
        for row in rows {
            stats.push(serde_json::json!({
                "api_call_id": row.get::<String, _>("api_call_id"),
                "cpu_units_used": row.get::<i32, _>("cpu_units_used"),
                "cpu_time_ms": row.get::<i32, _>("cpu_time_ms"),
                "memory_usage_mb": row.get::<f64, _>("memory_usage_mb"),
                "cost_usdc": row.get::<f64, _>("cost_usdc"),
                "timestamp": row.get::<String, _>("timestamp"),
                "deployment_id": row.get::<Option<String>, _>("deployment_id"),
                "endpoint": row.get::<String, _>("endpoint"),
                "method": row.get::<String, _>("method")
            }));
        }

        Ok(stats)
>>>>>>> 36a8f4dc
    }
}<|MERGE_RESOLUTION|>--- conflicted
+++ resolved
@@ -64,7 +64,6 @@
 }
 
 #[derive(Debug, Clone)]
-<<<<<<< HEAD
 pub struct ApiKeyRecord {
     pub id: String,
     pub deployment_id: String,
@@ -76,7 +75,9 @@
     pub last_used: Option<DateTime<Utc>>,
     pub created_at: DateTime<Utc>,
     pub expires_at: Option<DateTime<Utc>>,
-=======
+}
+
+#[derive(Debug, Clone)]
 pub struct CpuPricingTier {
     pub id: String,
     pub name: String,
@@ -97,7 +98,6 @@
     pub memory_usage_mb: f64,
     pub cost_usdc: f64,
     pub timestamp: DateTime<Utc>,
->>>>>>> 36a8f4dc
 }
 
 pub struct Database {
@@ -1215,7 +1215,6 @@
         Ok(stats)
     }
 
-<<<<<<< HEAD
     // API Key Management Methods
     
     /// Create a new API key for a deployment
@@ -1395,7 +1394,8 @@
         } else {
             Ok(None)
         }
-=======
+    }
+
     // CPU Pricing Management Methods
     
     pub async fn create_cpu_pricing_tier(&self, tier: &CpuPricingTier) -> Result<(), sqlx::Error> {
@@ -1571,6 +1571,5 @@
         }
 
         Ok(stats)
->>>>>>> 36a8f4dc
     }
 }