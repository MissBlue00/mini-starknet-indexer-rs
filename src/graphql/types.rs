use async_graphql::{SimpleObject, InputObject, Enum};
use serde_json;

#[derive(SimpleObject, Clone)]
#[graphql(rename_fields = "camelCase")]
pub struct Event {
    pub id: String,
    pub contract_address: String,
    pub event_type: String,
    pub block_number: String,
    pub transaction_hash: String,
    pub log_index: i32,
    pub timestamp: String,
    pub data: Option<serde_json::Value>, // Flattened data structure
    pub raw_data: Vec<String>,
    pub raw_keys: Vec<String>,
}

#[derive(SimpleObject)]
#[graphql(rename_fields = "camelCase")]
pub struct EventConnection {
    pub edges: Vec<EventEdge>,
    pub page_info: PageInfo,
    pub total_count: i32,
}

#[derive(SimpleObject)]
#[graphql(rename_fields = "camelCase")]
pub struct EventEdge {
    pub node: Event,
    pub cursor: String,
}

#[derive(SimpleObject)]
#[graphql(rename_fields = "camelCase")]
pub struct PageInfo {
    pub has_next_page: bool,
    pub has_previous_page: bool,
    pub start_cursor: Option<String>,
    pub end_cursor: Option<String>,
}

#[derive(async_graphql::Enum, Copy, Clone, Eq, PartialEq, Default)]
pub enum EventOrderBy {
    #[default]
    BlockNumberDesc, // Latest to oldest (default)
    BlockNumberAsc,  // Oldest to latest
    TimestampDesc,   // Latest to oldest by timestamp
    TimestampAsc,    // Oldest to latest by timestamp
}

// Simple subscription event for real-time updates
#[derive(SimpleObject, Clone)]
#[graphql(rename_fields = "camelCase")]
pub struct SubscriptionEvent {
    pub id: String,
    pub contract_address: String,
    pub event_type: String,
    pub block_number: String,
    pub data: Option<serde_json::Value>,
}

// Optional: Keep some legacy types for backward compatibility if needed
#[derive(SimpleObject, Clone)]
#[graphql(rename_fields = "camelCase")]
pub struct Block {
    pub number: String,
    pub hash: String,
    pub timestamp: String,
}

#[derive(SimpleObject, Clone)]
#[graphql(rename_fields = "camelCase")]
pub struct Transaction {
    pub hash: String,
    pub block_number: String,
    pub from: String,
    pub to: String,
    pub value: String,
}

// Legacy types for backward compatibility with contracts resolver
#[derive(SimpleObject, Clone)]
pub struct Contract {
    pub address: String,
    pub name: Option<String>,
    pub abi: Option<String>,
    pub events: Vec<EventSchema>,
    pub verified: bool,
}

#[derive(SimpleObject, Clone)]
pub struct EventInput {
    pub name: String,
    pub r#type: String,
    pub indexed: bool,
}

#[derive(SimpleObject, Clone)]
pub struct EventSchema {
    pub name: String,
    pub r#type: String,
    pub inputs: Vec<EventInput>,
    pub anonymous: bool,
}

// Deployment types
#[derive(SimpleObject, Clone)]
#[graphql(rename_fields = "camelCase")]
pub struct Deployment {
    pub id: String,
    pub name: String,
    pub description: Option<String>,
    pub database_url: String,
    pub contract_address: Option<String>, // Legacy field for backward compatibility
    pub network: String,
    pub status: DeploymentStatus,
    pub created_at: String,
    pub updated_at: String,
    pub metadata: Option<serde_json::Value>,
    pub contracts: Option<Vec<DeploymentContract>>, // New multi-contract support
}

#[derive(SimpleObject, Clone)]
#[graphql(rename_fields = "camelCase")]
pub struct DeploymentContract {
    pub id: String,
    pub deployment_id: String,
    pub contract_address: String,
    pub name: Option<String>,
    pub description: Option<String>,
    pub start_block: Option<String>,
    pub status: DeploymentContractStatus,
    pub created_at: String,
    pub updated_at: String,
    pub metadata: Option<serde_json::Value>,
}

#[derive(Enum, Copy, Clone, Eq, PartialEq)]
pub enum DeploymentContractStatus {
    Active,
    Inactive,
    Error,
}

impl From<&str> for DeploymentContractStatus {
    fn from(s: &str) -> Self {
        match s {
            "active" => DeploymentContractStatus::Active,
            "inactive" => DeploymentContractStatus::Inactive,
            "error" => DeploymentContractStatus::Error,
            _ => DeploymentContractStatus::Inactive,
        }
    }
}

impl From<DeploymentContractStatus> for &'static str {
    fn from(status: DeploymentContractStatus) -> Self {
        match status {
            DeploymentContractStatus::Active => "active",
            DeploymentContractStatus::Inactive => "inactive",
            DeploymentContractStatus::Error => "error",
        }
    }
}

#[derive(Enum, Copy, Clone, Eq, PartialEq)]
pub enum DeploymentStatus {
    Active,
    Inactive,
    Error,
}

impl From<&str> for DeploymentStatus {
    fn from(s: &str) -> Self {
        match s {
            "active" => DeploymentStatus::Active,
            "inactive" => DeploymentStatus::Inactive,
            "error" => DeploymentStatus::Error,
            _ => DeploymentStatus::Inactive,
        }
    }
}

impl From<DeploymentStatus> for &'static str {
    fn from(status: DeploymentStatus) -> Self {
        match status {
            DeploymentStatus::Active => "active",
            DeploymentStatus::Inactive => "inactive",
            DeploymentStatus::Error => "error",
        }
    }
}

#[derive(SimpleObject)]
#[graphql(rename_fields = "camelCase")]
pub struct DeploymentConnection {
    pub edges: Vec<DeploymentEdge>,
    pub page_info: PageInfo,
    pub total_count: i32,
}

#[derive(SimpleObject)]
#[graphql(rename_fields = "camelCase")]
pub struct DeploymentEdge {
    pub node: Deployment,
    pub cursor: String,
}

// Input types for deployment mutations
#[derive(InputObject)]
#[graphql(rename_fields = "camelCase")]
pub struct CreateDeploymentInput {
    pub name: String,
    pub description: Option<String>,
    pub network: String,
    pub contract_address: Option<String>, // Legacy field for backward compatibility
    pub contracts: Option<Vec<CreateDeploymentContractInput>>, // New multi-contract support
    pub metadata: Option<serde_json::Value>,
}

#[derive(InputObject)]
#[graphql(rename_fields = "camelCase")]
pub struct CreateDeploymentContractInput {
    pub contract_address: String,
    pub name: Option<String>,
    pub description: Option<String>,
    pub start_block: Option<String>,
    pub metadata: Option<serde_json::Value>,
}

#[derive(InputObject)]
#[graphql(rename_fields = "camelCase")]
pub struct UpdateDeploymentInput {
    pub id: String,
    pub name: Option<String>,
    pub description: Option<String>,
    pub status: Option<DeploymentStatus>,
    pub contract_address: Option<String>,
    pub metadata: Option<serde_json::Value>,
}

#[derive(InputObject)]
#[graphql(rename_fields = "camelCase")]
pub struct DeploymentFilter {
    pub status: Option<DeploymentStatus>,
    pub network: Option<String>,
}

<<<<<<< HEAD
// Input types for deployment contract management
#[derive(InputObject)]
#[graphql(rename_fields = "camelCase")]
pub struct AddDeploymentContractInput {
    pub deployment_id: String,
    pub contract_address: String,
    pub name: Option<String>,
    pub description: Option<String>,
    pub start_block: Option<String>,
    pub metadata: Option<serde_json::Value>,
=======
// API Key types
#[derive(SimpleObject, Clone)]
#[graphql(rename_fields = "camelCase")]
pub struct ApiKey {
    pub id: String,
    pub deployment_id: String,
    pub name: String,
    pub description: Option<String>,
    pub permissions: serde_json::Value,
    pub is_active: bool,
    pub last_used: Option<String>,
    pub created_at: String,
    pub expires_at: Option<String>,
    // Note: We never return the actual key hash for security
}

#[derive(InputObject)]
#[graphql(rename_fields = "camelCase")]
pub struct CreateApiKeyInput {
    pub deployment_id: String,
    pub name: String,
    pub description: Option<String>,
    pub permissions: Option<serde_json::Value>,
>>>>>>> 1cf8bfca
}

#[derive(InputObject)]
#[graphql(rename_fields = "camelCase")]
<<<<<<< HEAD
pub struct UpdateDeploymentContractInput {
    pub id: String,
    pub name: Option<String>,
    pub description: Option<String>,
    pub status: Option<DeploymentContractStatus>,
    pub start_block: Option<String>,
    pub metadata: Option<serde_json::Value>,
=======
pub struct UpdateApiKeyInput {
    pub id: String,
    pub name: Option<String>,
    pub description: Option<String>,
    pub permissions: Option<serde_json::Value>,
    pub is_active: Option<bool>,
}

#[derive(SimpleObject)]
#[graphql(rename_fields = "camelCase")]
pub struct CreateApiKeyResult {
    pub api_key: String,
    pub api_key_record: ApiKey,
}

#[derive(SimpleObject)]
#[graphql(rename_fields = "camelCase")]
pub struct ApiKeyConnection {
    pub edges: Vec<ApiKeyEdge>,
    pub page_info: PageInfo,
    pub total_count: i32,
}

#[derive(SimpleObject, Clone)]
#[graphql(rename_fields = "camelCase")]
pub struct ApiKeyEdge {
    pub node: ApiKey,
    pub cursor: String,
>>>>>>> 1cf8bfca
}<|MERGE_RESOLUTION|>--- conflicted
+++ resolved
@@ -247,7 +247,6 @@
     pub network: Option<String>,
 }
 
-<<<<<<< HEAD
 // Input types for deployment contract management
 #[derive(InputObject)]
 #[graphql(rename_fields = "camelCase")]
@@ -258,7 +257,8 @@
     pub description: Option<String>,
     pub start_block: Option<String>,
     pub metadata: Option<serde_json::Value>,
-=======
+}
+
 // API Key types
 #[derive(SimpleObject, Clone)]
 #[graphql(rename_fields = "camelCase")]
@@ -277,25 +277,26 @@
 
 #[derive(InputObject)]
 #[graphql(rename_fields = "camelCase")]
+pub struct UpdateDeploymentContractInput {
+    pub id: String,
+    pub name: Option<String>,
+    pub description: Option<String>,
+    pub status: Option<DeploymentContractStatus>,
+    pub start_block: Option<String>,
+    pub metadata: Option<serde_json::Value>,
+}
+
+#[derive(InputObject)]
+#[graphql(rename_fields = "camelCase")]
 pub struct CreateApiKeyInput {
     pub deployment_id: String,
     pub name: String,
     pub description: Option<String>,
     pub permissions: Option<serde_json::Value>,
->>>>>>> 1cf8bfca
-}
-
-#[derive(InputObject)]
-#[graphql(rename_fields = "camelCase")]
-<<<<<<< HEAD
-pub struct UpdateDeploymentContractInput {
-    pub id: String,
-    pub name: Option<String>,
-    pub description: Option<String>,
-    pub status: Option<DeploymentContractStatus>,
-    pub start_block: Option<String>,
-    pub metadata: Option<serde_json::Value>,
-=======
+}
+
+#[derive(InputObject)]
+#[graphql(rename_fields = "camelCase")]
 pub struct UpdateApiKeyInput {
     pub id: String,
     pub name: Option<String>,
@@ -324,5 +325,4 @@
 pub struct ApiKeyEdge {
     pub node: ApiKey,
     pub cursor: String,
->>>>>>> 1cf8bfca
 }