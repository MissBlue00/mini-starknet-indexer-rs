import Link from "next/link";
<<<<<<< HEAD

export default function Home() {
  return (
    <div className="font-sans min-h-screen bg-gradient-to-br from-blue-50 to-indigo-100 dark:from-gray-900 dark:to-gray-800">
      <div className="container mx-auto px-4 py-12">
        {/* Header */}
        <header className="text-center mb-16">
          <h1 className="text-5xl md:text-6xl font-bold text-gray-900 dark:text-white mb-6">
            Starknet Indexer
          </h1>
          <p className="text-xl md:text-2xl text-gray-600 dark:text-gray-300 max-w-3xl mx-auto mb-8">
            Real-time blockchain data indexing for Starknet. Fast, reliable, and scalable infrastructure for your dApps.
          </p>
          
          <div className="flex gap-4 items-center justify-center flex-col sm:flex-row">
            <Link
              href="/pricing"
              className="rounded-full bg-blue-600 hover:bg-blue-700 text-white font-semibold text-lg px-8 py-4 transition-colors shadow-lg hover:shadow-xl"
            >
              View Pricing
            </Link>
            <button className="rounded-full border-2 border-blue-600 text-blue-600 hover:bg-blue-600 hover:text-white font-semibold text-lg px-8 py-4 transition-colors">
              Get Started Free
            </button>
          </div>
        </header>

        {/* Features */}
        <section className="grid grid-cols-1 md:grid-cols-3 gap-8 mb-16">
          <div className="bg-white dark:bg-gray-800 rounded-xl p-6 shadow-lg">
            <div className="w-12 h-12 bg-blue-100 dark:bg-blue-900 rounded-lg flex items-center justify-center mb-4">
              <svg className="w-6 h-6 text-blue-600" fill="none" stroke="currentColor" viewBox="0 0 24 24">
                <path strokeLinecap="round" strokeLinejoin="round" strokeWidth={2} d="M13 10V3L4 14h7v7l9-11h-7z" />
              </svg>
            </div>
            <h3 className="text-xl font-semibold text-gray-900 dark:text-white mb-2">Real-time Updates</h3>
            <p className="text-gray-600 dark:text-gray-300">Get instant updates on blockchain events with WebSocket connections.</p>
          </div>

          <div className="bg-white dark:bg-gray-800 rounded-xl p-6 shadow-lg">
            <div className="w-12 h-12 bg-green-100 dark:bg-green-900 rounded-lg flex items-center justify-center mb-4">
              <svg className="w-6 h-6 text-green-600" fill="none" stroke="currentColor" viewBox="0 0 24 24">
                <path strokeLinecap="round" strokeLinejoin="round" strokeWidth={2} d="M9 12l2 2 4-4m6 2a9 9 0 11-18 0 9 9 0 0118 0z" />
              </svg>
            </div>
            <h3 className="text-xl font-semibold text-gray-900 dark:text-white mb-2">99.9% Uptime</h3>
            <p className="text-gray-600 dark:text-gray-300">Enterprise-grade reliability with comprehensive monitoring and alerts.</p>
          </div>

          <div className="bg-white dark:bg-gray-800 rounded-xl p-6 shadow-lg">
            <div className="w-12 h-12 bg-purple-100 dark:bg-purple-900 rounded-lg flex items-center justify-center mb-4">
              <svg className="w-6 h-6 text-purple-600" fill="none" stroke="currentColor" viewBox="0 0 24 24">
                <path strokeLinecap="round" strokeLinejoin="round" strokeWidth={2} d="M7 4V2a1 1 0 011-1h8a1 1 0 011 1v2m-9 0h10m-10 0l1 16a2 2 0 002 2h6a2 2 0 002-2l1-16" />
              </svg>
            </div>
            <h3 className="text-xl font-semibold text-gray-900 dark:text-white mb-2">GraphQL API</h3>
            <p className="text-gray-600 dark:text-gray-300">Flexible queries with GraphQL for efficient data fetching.</p>
          </div>
        </section>

        {/* Stats */}
        <section className="bg-white dark:bg-gray-800 rounded-2xl p-8 shadow-xl mb-16">
          <div className="grid grid-cols-1 md:grid-cols-4 gap-8 text-center">
            <div>
              <div className="text-3xl font-bold text-blue-600 mb-2">1M+</div>
              <div className="text-gray-600 dark:text-gray-300">Requests Served</div>
            </div>
            <div>
              <div className="text-3xl font-bold text-green-600 mb-2">50ms</div>
              <div className="text-gray-600 dark:text-gray-300">Average Response</div>
            </div>
            <div>
              <div className="text-3xl font-bold text-purple-600 mb-2">24/7</div>
              <div className="text-gray-600 dark:text-gray-300">Support Available</div>
            </div>
            <div>
              <div className="text-3xl font-bold text-orange-600 mb-2">100+</div>
              <div className="text-gray-600 dark:text-gray-300">Happy Developers</div>
            </div>
          </div>
        </section>

        {/* CTA */}
        <section className="text-center">
          <h2 className="text-3xl font-bold text-gray-900 dark:text-white mb-4">
            Ready to get started?
          </h2>
          <p className="text-xl text-gray-600 dark:text-gray-300 mb-8">
            Join thousands of developers building on Starknet with our indexing infrastructure.
          </p>
          <Link
            href="/pricing"
            className="inline-block rounded-full bg-blue-600 hover:bg-blue-700 text-white font-semibold text-lg px-8 py-4 transition-colors shadow-lg hover:shadow-xl"
          >
            Choose Your Plan
          </Link>
        </section>
=======
import { Database, Zap, BarChart3, Shield, ArrowRight, Play } from 'lucide-react';

export default function Home() {
  return (
    <div className="min-h-screen bg-slate-950 text-white">
      {/* Hero Section */}
      <div className="relative overflow-hidden">
        {/* Background gradient */}
        <div className="absolute inset-0 bg-gradient-to-br from-blue-900/20 via-slate-950 to-purple-900/20"></div>
        <div className="absolute inset-0 opacity-20">
          <div className="absolute inset-0" style={{
            backgroundImage: `radial-gradient(circle at 1px 1px, rgba(255,255,255,0.15) 1px, transparent 0)`,
            backgroundSize: '20px 20px'
          }}></div>
        </div>
        
        <div className="relative max-w-7xl mx-auto px-6 py-20 sm:py-32">
          <div className="text-center">
            <div className="mb-8">
              <div className="inline-flex items-center gap-2 px-4 py-2 bg-blue-900/30 border border-blue-800/50 rounded-full text-blue-300 text-sm font-medium">
                <div className="w-2 h-2 bg-blue-400 rounded-full animate-pulse"></div>
                Live on Starknet
              </div>
            </div>
            
            <h1 className="text-5xl sm:text-7xl font-bold bg-gradient-to-r from-white via-blue-100 to-blue-300 bg-clip-text text-transparent mb-6">
              Starknet Indexer
            </h1>
            
            <p className="text-xl sm:text-2xl text-slate-300 mb-12 max-w-3xl mx-auto leading-relaxed">
              The most powerful way to monitor, analyze, and query your Starknet smart contract deployments with real-time insights
            </p>
            
            <div className="flex gap-4 items-center justify-center flex-col sm:flex-row">
              <Link
                href="/deployments"
                className="group relative inline-flex items-center justify-center px-8 py-4 bg-blue-600 hover:bg-blue-700 rounded-xl text-white font-semibold transition-all duration-200 transform hover:scale-105 hover:shadow-xl hover:shadow-blue-500/25"
              >
                <Database className="h-5 w-5 mr-2" />
                Explore Dashboard
                <ArrowRight className="h-4 w-4 ml-2 group-hover:translate-x-1 transition-transform" />
              </Link>
              
              <a
                href="http://localhost:3000/graphiql"
            target="_blank"
            rel="noopener noreferrer"
                className="group inline-flex items-center justify-center px-8 py-4 border border-slate-700 hover:border-slate-600 rounded-xl text-slate-300 hover:text-white font-semibold transition-all duration-200 hover:bg-slate-800/50"
              >
                <Play className="h-4 w-4 mr-2" />
                Try GraphQL API
              </a>
            </div>
          </div>
        </div>
      </div>

      {/* Features Section */}
      <div className="py-20 bg-slate-900/30">
        <div className="max-w-7xl mx-auto px-6">
          <div className="text-center mb-16">
            <h2 className="text-3xl sm:text-4xl font-bold text-white mb-4">
              Everything you need to monitor Starknet
            </h2>
            <p className="text-slate-400 text-lg max-w-2xl mx-auto">
              Professional-grade tools for indexing, querying, and analyzing smart contract events with enterprise reliability
            </p>
          </div>

          <div className="grid grid-cols-1 md:grid-cols-2 lg:grid-cols-4 gap-8">
            <div className="bg-slate-900/50 border border-slate-800 rounded-xl p-6 hover:bg-slate-800/50 transition-all duration-200 group">
              <div className="w-12 h-12 bg-blue-600/10 border border-blue-500/20 rounded-lg flex items-center justify-center mb-4 group-hover:scale-110 transition-transform">
                <Database className="h-6 w-6 text-blue-400" />
              </div>
              <h3 className="text-lg font-semibold text-white mb-2">Real-time Indexing</h3>
              <p className="text-slate-400 text-sm">
                Monitor contract events as they happen with sub-second latency and automatic ABI decoding
              </p>
            </div>

            <div className="bg-slate-900/50 border border-slate-800 rounded-xl p-6 hover:bg-slate-800/50 transition-all duration-200 group">
              <div className="w-12 h-12 bg-purple-600/10 border border-purple-500/20 rounded-lg flex items-center justify-center mb-4 group-hover:scale-110 transition-transform">
                <BarChart3 className="h-6 w-6 text-purple-400" />
              </div>
              <h3 className="text-lg font-semibold text-white mb-2">Advanced Analytics</h3>
              <p className="text-slate-400 text-sm">
                Deep insights with filtering, aggregation, and visualization tools for contract behavior
              </p>
            </div>

            <div className="bg-slate-900/50 border border-slate-800 rounded-xl p-6 hover:bg-slate-800/50 transition-all duration-200 group">
              <div className="w-12 h-12 bg-green-600/10 border border-green-500/20 rounded-lg flex items-center justify-center mb-4 group-hover:scale-110 transition-transform">
                <Zap className="h-6 w-6 text-green-400" />
              </div>
              <h3 className="text-lg font-semibold text-white mb-2">GraphQL API</h3>
              <p className="text-slate-400 text-sm">
                Powerful, flexible queries with subscriptions for real-time updates and custom integrations
              </p>
            </div>

            <div className="bg-slate-900/50 border border-slate-800 rounded-xl p-6 hover:bg-slate-800/50 transition-all duration-200 group">
              <div className="w-12 h-12 bg-orange-600/10 border border-orange-500/20 rounded-lg flex items-center justify-center mb-4 group-hover:scale-110 transition-transform">
                <Shield className="h-6 w-6 text-orange-400" />
              </div>
              <h3 className="text-lg font-semibold text-white mb-2">Enterprise Ready</h3>
              <p className="text-slate-400 text-sm">
                Production-grade reliability with rate limiting, error handling, and scalable architecture
              </p>
            </div>
          </div>
        </div>
      </div>

      {/* Stats Section */}
      <div className="py-20">
        <div className="max-w-7xl mx-auto px-6">
          <div className="text-center">
            <h2 className="text-3xl font-bold text-white mb-12">Trusted by developers worldwide</h2>
            <div className="grid grid-cols-2 md:grid-cols-4 gap-8">
              <div className="text-center">
                <div className="text-3xl font-bold text-blue-400 mb-2">99.9%</div>
                <div className="text-slate-400 text-sm">Uptime</div>
              </div>
              <div className="text-center">
                <div className="text-3xl font-bold text-purple-400 mb-2">1M+</div>
                <div className="text-slate-400 text-sm">Events Indexed</div>
              </div>
              <div className="text-center">
                <div className="text-3xl font-bold text-green-400 mb-2">&lt;100ms</div>
                <div className="text-slate-400 text-sm">Query Response</div>
              </div>
              <div className="text-center">
                <div className="text-3xl font-bold text-orange-400 mb-2">24/7</div>
                <div className="text-slate-400 text-sm">Monitoring</div>
              </div>
            </div>
          </div>
        </div>
>>>>>>> 2936702e
      </div>
    </div>
  );
}<|MERGE_RESOLUTION|>--- conflicted
+++ resolved
@@ -1,103 +1,4 @@
 import Link from "next/link";
-<<<<<<< HEAD
-
-export default function Home() {
-  return (
-    <div className="font-sans min-h-screen bg-gradient-to-br from-blue-50 to-indigo-100 dark:from-gray-900 dark:to-gray-800">
-      <div className="container mx-auto px-4 py-12">
-        {/* Header */}
-        <header className="text-center mb-16">
-          <h1 className="text-5xl md:text-6xl font-bold text-gray-900 dark:text-white mb-6">
-            Starknet Indexer
-          </h1>
-          <p className="text-xl md:text-2xl text-gray-600 dark:text-gray-300 max-w-3xl mx-auto mb-8">
-            Real-time blockchain data indexing for Starknet. Fast, reliable, and scalable infrastructure for your dApps.
-          </p>
-          
-          <div className="flex gap-4 items-center justify-center flex-col sm:flex-row">
-            <Link
-              href="/pricing"
-              className="rounded-full bg-blue-600 hover:bg-blue-700 text-white font-semibold text-lg px-8 py-4 transition-colors shadow-lg hover:shadow-xl"
-            >
-              View Pricing
-            </Link>
-            <button className="rounded-full border-2 border-blue-600 text-blue-600 hover:bg-blue-600 hover:text-white font-semibold text-lg px-8 py-4 transition-colors">
-              Get Started Free
-            </button>
-          </div>
-        </header>
-
-        {/* Features */}
-        <section className="grid grid-cols-1 md:grid-cols-3 gap-8 mb-16">
-          <div className="bg-white dark:bg-gray-800 rounded-xl p-6 shadow-lg">
-            <div className="w-12 h-12 bg-blue-100 dark:bg-blue-900 rounded-lg flex items-center justify-center mb-4">
-              <svg className="w-6 h-6 text-blue-600" fill="none" stroke="currentColor" viewBox="0 0 24 24">
-                <path strokeLinecap="round" strokeLinejoin="round" strokeWidth={2} d="M13 10V3L4 14h7v7l9-11h-7z" />
-              </svg>
-            </div>
-            <h3 className="text-xl font-semibold text-gray-900 dark:text-white mb-2">Real-time Updates</h3>
-            <p className="text-gray-600 dark:text-gray-300">Get instant updates on blockchain events with WebSocket connections.</p>
-          </div>
-
-          <div className="bg-white dark:bg-gray-800 rounded-xl p-6 shadow-lg">
-            <div className="w-12 h-12 bg-green-100 dark:bg-green-900 rounded-lg flex items-center justify-center mb-4">
-              <svg className="w-6 h-6 text-green-600" fill="none" stroke="currentColor" viewBox="0 0 24 24">
-                <path strokeLinecap="round" strokeLinejoin="round" strokeWidth={2} d="M9 12l2 2 4-4m6 2a9 9 0 11-18 0 9 9 0 0118 0z" />
-              </svg>
-            </div>
-            <h3 className="text-xl font-semibold text-gray-900 dark:text-white mb-2">99.9% Uptime</h3>
-            <p className="text-gray-600 dark:text-gray-300">Enterprise-grade reliability with comprehensive monitoring and alerts.</p>
-          </div>
-
-          <div className="bg-white dark:bg-gray-800 rounded-xl p-6 shadow-lg">
-            <div className="w-12 h-12 bg-purple-100 dark:bg-purple-900 rounded-lg flex items-center justify-center mb-4">
-              <svg className="w-6 h-6 text-purple-600" fill="none" stroke="currentColor" viewBox="0 0 24 24">
-                <path strokeLinecap="round" strokeLinejoin="round" strokeWidth={2} d="M7 4V2a1 1 0 011-1h8a1 1 0 011 1v2m-9 0h10m-10 0l1 16a2 2 0 002 2h6a2 2 0 002-2l1-16" />
-              </svg>
-            </div>
-            <h3 className="text-xl font-semibold text-gray-900 dark:text-white mb-2">GraphQL API</h3>
-            <p className="text-gray-600 dark:text-gray-300">Flexible queries with GraphQL for efficient data fetching.</p>
-          </div>
-        </section>
-
-        {/* Stats */}
-        <section className="bg-white dark:bg-gray-800 rounded-2xl p-8 shadow-xl mb-16">
-          <div className="grid grid-cols-1 md:grid-cols-4 gap-8 text-center">
-            <div>
-              <div className="text-3xl font-bold text-blue-600 mb-2">1M+</div>
-              <div className="text-gray-600 dark:text-gray-300">Requests Served</div>
-            </div>
-            <div>
-              <div className="text-3xl font-bold text-green-600 mb-2">50ms</div>
-              <div className="text-gray-600 dark:text-gray-300">Average Response</div>
-            </div>
-            <div>
-              <div className="text-3xl font-bold text-purple-600 mb-2">24/7</div>
-              <div className="text-gray-600 dark:text-gray-300">Support Available</div>
-            </div>
-            <div>
-              <div className="text-3xl font-bold text-orange-600 mb-2">100+</div>
-              <div className="text-gray-600 dark:text-gray-300">Happy Developers</div>
-            </div>
-          </div>
-        </section>
-
-        {/* CTA */}
-        <section className="text-center">
-          <h2 className="text-3xl font-bold text-gray-900 dark:text-white mb-4">
-            Ready to get started?
-          </h2>
-          <p className="text-xl text-gray-600 dark:text-gray-300 mb-8">
-            Join thousands of developers building on Starknet with our indexing infrastructure.
-          </p>
-          <Link
-            href="/pricing"
-            className="inline-block rounded-full bg-blue-600 hover:bg-blue-700 text-white font-semibold text-lg px-8 py-4 transition-colors shadow-lg hover:shadow-xl"
-          >
-            Choose Your Plan
-          </Link>
-        </section>
-=======
 import { Database, Zap, BarChart3, Shield, ArrowRight, Play } from 'lucide-react';
 
 export default function Home() {
@@ -143,8 +44,8 @@
               
               <a
                 href="http://localhost:3000/graphiql"
-            target="_blank"
-            rel="noopener noreferrer"
+                target="_blank"
+                rel="noopener noreferrer"
                 className="group inline-flex items-center justify-center px-8 py-4 border border-slate-700 hover:border-slate-600 rounded-xl text-slate-300 hover:text-white font-semibold transition-all duration-200 hover:bg-slate-800/50"
               >
                 <Play className="h-4 w-4 mr-2" />
@@ -236,7 +137,6 @@
             </div>
           </div>
         </div>
->>>>>>> 2936702e
       </div>
     </div>
   );
