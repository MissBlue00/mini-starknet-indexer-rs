'use client';

import { useState, useEffect } from 'react';
import { PaymentModal } from '../../components/PaymentModal';

// Mock API function for pricing rates
const fetchPricingRates = async () => {
  // Simulate API call delay
  await new Promise(resolve => setTimeout(resolve, 500));
  
  return {
    payAsYouGo: {
      usdcPerRequest: 0.001, // $0.001 per request
      minimumAmount: 10, // $10 minimum
    },
    subscriptions: {
      plans: [
        {
          id: 'basic',
          name: 'Basic',
          requestsPerSecond: 10,
          monthlyPrice: 29,
          discount: 10,
          description: 'Perfect for small projects and testing'
        },
        {
          id: 'pro',
          name: 'Professional',
          requestsPerSecond: 100,
          monthlyPrice: 149,
          discount: 15,
          description: 'Great for growing applications'
        },
        {
          id: 'enterprise',
          name: 'Enterprise',
          requestsPerSecond: 1000,
          monthlyPrice: 499,
          discount: 20,
          description: 'For high-traffic applications'
        },
        {
          id: 'custom',
          name: 'Custom',
          requestsPerSecond: 'Unlimited',
          monthlyPrice: 'Contact us',
          discount: 0,
          description: 'Tailored solutions for your needs'
        }
      ],
      discounts: {
        quarterly: 0.1, // 10% discount
        semiannual: 0.15, // 15% discount
        annual: 0.2, // 20% discount
      }
    }
  };
};

type BillingPeriod = 'monthly' | 'quarterly' | 'semiannual' | 'annual';
type PricingMode = 'payAsYouGo' | 'subscription';

export default function PricingPage() {
  const [pricingMode, setPricingMode] = useState<PricingMode>('payAsYouGo');
  const [usdcAmount, setUsdcAmount] = useState<string>('100');
  const [billingPeriod, setBillingPeriod] = useState<BillingPeriod>('monthly');
  const [pricingData, setPricingData] = useState<{
    payAsYouGo: {
      usdcPerRequest: number;
      minimumAmount: number;
    };
    subscriptions: {
      plans: Array<{
        id: string;
        name: string;
        requestsPerSecond: number | string;
        monthlyPrice: number | string;
        discount: number;
        description: string;
      }>;
      discounts: {
        quarterly: number;
        semiannual: number;
        annual: number;
      };
    };
  } | null>(null);
  const [loading, setLoading] = useState(true);
  const [paymentModal, setPaymentModal] = useState<{
    isOpen: boolean;
    amount: number;
    planName?: string;
  }>({
    isOpen: false,
    amount: 0,
    planName: undefined,
  });

  useEffect(() => {
    const loadPricingData = async () => {
      try {
        const data = await fetchPricingRates();
        setPricingData(data);
      } catch (error) {
        console.error('Failed to load pricing data:', error);
      } finally {
        setLoading(false);
      }
    };

    loadPricingData();
  }, []);

  const calculateRequests = (amount: number) => {
    if (!pricingData) return 0;
    return Math.floor(amount / pricingData.payAsYouGo.usdcPerRequest);
  };

  const calculateDiscountedPrice = (basePrice: number | string) => {
    if (typeof basePrice !== 'number') return basePrice;
    
<<<<<<< HEAD
    const discounts = pricingData?.subscriptions.discounts;
    if (!discounts) return basePrice;
    
=======
    const discounts = pricingData?.subscriptions.discounts || {
      quarterly: 0,
      semiannual: 0,
      annual: 0
    };
>>>>>>> bd602e72
    let discount = 0;
    
    switch (billingPeriod) {
      case 'quarterly':
        discount = discounts.quarterly || 0;
        break;
      case 'semiannual':
        discount = discounts.semiannual || 0;
        break;
      case 'annual':
        discount = discounts.annual || 0;
        break;
      default:
        discount = 0;
    }
    
    return basePrice * (1 - discount);
  };

  const getBillingMultiplier = () => {
    switch (billingPeriod) {
      case 'quarterly': return 3;
      case 'semiannual': return 6;
      case 'annual': return 12;
      default: return 1;
    }
  };

  const openPaymentModal = (amount: number, planName?: string) => {
    setPaymentModal({
      isOpen: true,
      amount,
      planName,
    });
  };

  const closePaymentModal = () => {
    setPaymentModal({
      isOpen: false,
      amount: 0,
      planName: undefined,
    });
  };

  const handlePaymentSuccess = (txHash: string) => {
    console.log('Payment successful:', txHash);
    // You can add additional success handling here
    // e.g., updating user credits, showing success message, etc.
    closePaymentModal();
  };

  if (loading) {
    return (
      <div className="min-h-screen bg-gradient-to-br from-blue-50 to-indigo-100 dark:from-gray-900 dark:to-gray-800 flex items-center justify-center">
        <div className="animate-spin rounded-full h-12 w-12 border-b-2 border-blue-600"></div>
      </div>
    );
  }

  return (
    <div className="min-h-screen bg-gradient-to-br from-blue-50 to-indigo-100 dark:from-gray-900 dark:to-gray-800">
      <div className="container mx-auto px-4 py-12">
        {/* Header */}
        <div className="text-center mb-12">
          <h1 className="text-4xl md:text-5xl font-bold text-gray-900 dark:text-white mb-4">
            Simple, Transparent Pricing
          </h1>
          <p className="text-xl text-gray-600 dark:text-gray-300 max-w-2xl mx-auto">
            Choose the perfect plan for your Starknet indexing needs. Scale as you grow.
          </p>
        </div>

        {/* Pricing Mode Toggle */}
        <div className="flex justify-center mb-12">
          <div className="bg-white dark:bg-gray-800 p-1 rounded-lg shadow-lg">
            <button
              onClick={() => setPricingMode('payAsYouGo')}
              className={`px-6 py-3 rounded-md font-medium transition-all ${
                pricingMode === 'payAsYouGo'
                  ? 'bg-blue-600 text-white shadow-md'
                  : 'text-gray-600 dark:text-gray-300 hover:text-gray-900 dark:hover:text-white'
              }`}
            >
              Pay as You Go
            </button>
            <button
              onClick={() => setPricingMode('subscription')}
              className={`px-6 py-3 rounded-md font-medium transition-all ${
                pricingMode === 'subscription'
                  ? 'bg-blue-600 text-white shadow-md'
                  : 'text-gray-600 dark:text-gray-300 hover:text-gray-900 dark:hover:text-white'
              }`}
            >
              Subscription
            </button>
          </div>
        </div>

        {/* Pay as You Go Section */}
        {pricingMode === 'payAsYouGo' && (
          <div className="max-w-2xl mx-auto">
            <div className="bg-white dark:bg-gray-800 rounded-2xl shadow-xl p-8">
              <div className="text-center mb-8">
                <h2 className="text-3xl font-bold text-gray-900 dark:text-white mb-2">
                  Pay as You Go
                </h2>
                <p className="text-gray-600 dark:text-gray-300">
                  Only pay for what you use. Perfect for variable workloads.
                </p>
              </div>

              <div className="space-y-6">
                <div>
                  <label className="block text-sm font-medium text-gray-700 dark:text-gray-300 mb-2">
                    Amount in USDC
                  </label>
                  <div className="relative">
                    <input
                      type="number"
                      value={usdcAmount}
                      onChange={(e) => setUsdcAmount(e.target.value)}
                      min={pricingData?.payAsYouGo.minimumAmount || 10}
                      className="w-full px-4 py-3 border border-gray-300 dark:border-gray-600 rounded-lg focus:ring-2 focus:ring-blue-500 focus:border-transparent bg-white dark:bg-gray-700 text-gray-900 dark:text-white [appearance:textfield] [&::-webkit-outer-spin-button]:appearance-none [&::-webkit-inner-spin-button]:appearance-none"
                      placeholder="Enter amount"
                    />
                    <div className="absolute inset-y-0 right-0 pr-3 flex items-center">
                      <span className="text-gray-500 dark:text-gray-400 font-medium">USDC</span>
                    </div>
                  </div>
                  <p className="text-sm text-gray-500 dark:text-gray-400 mt-1">
                    Minimum amount: ${pricingData?.payAsYouGo.minimumAmount || 10} USDC
                  </p>
                </div>

                <div className="bg-blue-50 dark:bg-blue-900/20 rounded-lg p-6">
                  <div className="flex justify-between items-center mb-4">
                    <span className="text-lg font-medium text-gray-900 dark:text-white">
                      Estimated Requests
                    </span>
                    <span className="text-2xl font-bold text-blue-600 dark:text-blue-400">
                      {calculateRequests(parseFloat(usdcAmount) || 0).toLocaleString()}
                    </span>
                  </div>
                  <div className="text-sm text-gray-600 dark:text-gray-300 space-y-1">
                    <p>Rate: ${pricingData?.payAsYouGo.usdcPerRequest || 0.001} USDC per request</p>
                    <p>Total cost: ${parseFloat(usdcAmount) || 0} USDC</p>
                  </div>
                </div>

                <button 
                  onClick={() => openPaymentModal(parseFloat(usdcAmount) || 0, 'Pay as You Go')}
                  className="w-full bg-blue-600 hover:bg-blue-700 text-white font-semibold py-3 px-6 rounded-lg transition-colors"
                >
                  Fund Account
                </button>
              </div>
            </div>
          </div>
        )}

        {/* Subscription Section */}
        {pricingMode === 'subscription' && (
          <div>
            {/* Billing Period Toggle */}
            <div className="flex justify-center mb-8">
              <div className="bg-white dark:bg-gray-800 p-1 rounded-lg shadow-lg">
                {(['monthly', 'quarterly', 'semiannual', 'annual'] as BillingPeriod[]).map((period) => {
                  const getDiscountForPeriod = () => {
<<<<<<< HEAD
                    const discounts = pricingData?.subscriptions.discounts;
                    if (!discounts) return 0;
=======
                    const discounts = pricingData?.subscriptions.discounts || {
                      quarterly: 0,
                      semiannual: 0,
                      annual: 0
                    };
>>>>>>> bd602e72
                    switch (period) {
                      case 'quarterly': return (discounts.quarterly || 0) * 100;
                      case 'semiannual': return (discounts.semiannual || 0) * 100;
                      case 'annual': return (discounts.annual || 0) * 100;
                      default: return 0;
                    }
                  };

                  return (
                    <button
                      key={period}
                      onClick={() => setBillingPeriod(period)}
                      className={`px-4 py-2 rounded-md font-medium transition-all capitalize relative ${
                        billingPeriod === period
                          ? 'bg-blue-600 text-white shadow-md'
                          : 'text-gray-600 dark:text-gray-300 hover:text-gray-900 dark:hover:text-white'
                      }`}
                    >
                      {period}
                      {period !== 'monthly' && (
                        <span className="absolute -top-2 -right-2 bg-green-500 text-white text-xs px-2 py-1 rounded-full">
                          -{getDiscountForPeriod()}%
                        </span>
                      )}
                    </button>
                  );
                })}
              </div>
            </div>

            {/* Subscription Plans */}
            <div className="grid grid-cols-1 md:grid-cols-2 lg:grid-cols-4 gap-6">
              {pricingData?.subscriptions.plans.map((plan, index: number) => (
                <div
                  key={plan.id}
                  className={`bg-white dark:bg-gray-800 rounded-2xl shadow-xl p-6 relative ${
                    index === 1 ? 'ring-2 ring-blue-500 scale-105' : ''
                  }`}
                >
                  {index === 1 && (
                    <div className="absolute -top-4 left-1/2 transform -translate-x-1/2">
                      <span className="bg-blue-500 text-white px-4 py-1 rounded-full text-sm font-medium">
                        Most Popular
                      </span>
                    </div>
                  )}


                  <div className="text-center mb-6">
                    <h3 className="text-2xl font-bold text-gray-900 dark:text-white mb-2">
                      {plan.name}
                    </h3>
                    <p className="text-gray-600 dark:text-gray-300 text-sm mb-4">
                      {plan.description}
                    </p>
                    
                    <div className="mb-2">
                      <span className="text-3xl font-bold text-gray-900 dark:text-white">
                        {typeof plan.monthlyPrice === 'number'
                          ? `$${(Number(calculateDiscountedPrice(plan.monthlyPrice)) * Number(getBillingMultiplier())).toFixed(0)}`
                          : plan.monthlyPrice
                        }
                      </span>
                      {typeof plan.monthlyPrice === 'number' && (
                        <span className="text-gray-500 dark:text-gray-400">
                          /{billingPeriod === 'monthly' ? 'mo' : billingPeriod.slice(0, -2)}
                        </span>
                      )}
                    </div>

                    {typeof plan.monthlyPrice === 'number' && billingPeriod !== 'monthly' && (
                      <div className="text-sm text-gray-500 dark:text-gray-400">
                        <span className="line-through">
                          ${(plan.monthlyPrice * getBillingMultiplier()).toFixed(0)}
                        </span>
                        <span className="ml-2 text-green-600 dark:text-green-400 font-medium">
                          Save ${((Number(plan.monthlyPrice) * Number(getBillingMultiplier())) - (Number(calculateDiscountedPrice(plan.monthlyPrice)) * Number(getBillingMultiplier()))).toFixed(0)}
                        </span>
                      </div>
                    )}
                  </div>

                  <div className="space-y-4 mb-6">
                    <div className="flex items-center justify-between">
                      <span className="text-gray-600 dark:text-gray-300">Requests/second</span>
                      <span className="font-semibold text-gray-900 dark:text-white">
                        {plan.requestsPerSecond}
                      </span>
                    </div>
                    <div className="flex items-center justify-between">
                      <span className="text-gray-600 dark:text-gray-300">Support</span>
                      <span className="font-semibold text-gray-900 dark:text-white">
                        {plan.id === 'basic' ? 'Email' : plan.id === 'pro' ? 'Priority' : 'Dedicated'}
                      </span>
                    </div>
                    <div className="flex items-center justify-between">
                      <span className="text-gray-600 dark:text-gray-300">SLA</span>
                      <span className="font-semibold text-gray-900 dark:text-white">
                        {plan.id === 'basic' ? '99.5%' : plan.id === 'pro' ? '99.9%' : '99.99%'}
                      </span>
                    </div>
                  </div>

                  <button 
                    onClick={() => {
                      if (plan.id === 'custom') {
                        // Handle custom plan contact
                        console.log('Contact sales for custom plan');
                      } else {
                        const planPrice = Number(calculateDiscountedPrice(plan.monthlyPrice)) * Number(getBillingMultiplier());
                        openPaymentModal(planPrice, plan.name);
                      }
                    }}
                    className={`w-full py-3 px-6 rounded-lg font-semibold transition-colors ${
                      index === 1
                        ? 'bg-blue-600 hover:bg-blue-700 text-white'
                        : 'bg-gray-100 hover:bg-gray-200 dark:bg-gray-700 dark:hover:bg-gray-600 text-gray-900 dark:text-white'
                    }`}
                  >
                    {plan.id === 'custom' ? 'Contact Sales' : 'Get Started'}
                  </button>
                </div>
              ))}
            </div>

            <div className="text-center mt-12">
              <p className="text-gray-600 dark:text-gray-300 mb-4">
                All plans include unlimited bandwidth, real-time updates, and GraphQL API access
              </p>
              <p className="text-sm text-gray-500 dark:text-gray-400">
                Need a custom solution? <a href="#" className="text-blue-600 hover:text-blue-700 font-medium">Contact our sales team</a>
              </p>
            </div>
          </div>
        )}

        {/* Payment Modal */}
        <PaymentModal
          isOpen={paymentModal.isOpen}
          onClose={closePaymentModal}
          amount={paymentModal.amount}
          planName={paymentModal.planName}
          onPaymentSuccess={handlePaymentSuccess}
        />
      </div>
    </div>
  );
}<|MERGE_RESOLUTION|>--- conflicted
+++ resolved
@@ -119,17 +119,11 @@
   const calculateDiscountedPrice = (basePrice: number | string) => {
     if (typeof basePrice !== 'number') return basePrice;
     
-<<<<<<< HEAD
-    const discounts = pricingData?.subscriptions.discounts;
-    if (!discounts) return basePrice;
-    
-=======
     const discounts = pricingData?.subscriptions.discounts || {
       quarterly: 0,
       semiannual: 0,
       annual: 0
     };
->>>>>>> bd602e72
     let discount = 0;
     
     switch (billingPeriod) {
@@ -298,16 +292,11 @@
               <div className="bg-white dark:bg-gray-800 p-1 rounded-lg shadow-lg">
                 {(['monthly', 'quarterly', 'semiannual', 'annual'] as BillingPeriod[]).map((period) => {
                   const getDiscountForPeriod = () => {
-<<<<<<< HEAD
-                    const discounts = pricingData?.subscriptions.discounts;
-                    if (!discounts) return 0;
-=======
                     const discounts = pricingData?.subscriptions.discounts || {
                       quarterly: 0,
                       semiannual: 0,
                       annual: 0
                     };
->>>>>>> bd602e72
                     switch (period) {
                       case 'quarterly': return (discounts.quarterly || 0) * 100;
                       case 'semiannual': return (discounts.semiannual || 0) * 100;
